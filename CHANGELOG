--- conflicted
+++ resolved
@@ -1,6 +1,5 @@
 # Change Log
 
-<<<<<<< HEAD
 ## 2.2.0a1 29/01/2019
 
 * Restore reload support for nodes.
@@ -140,7 +139,7 @@
 * Replace asyncio.async with ensure_future because of deprecation, Fixes: #1269
 * Implement #1153 into 2.2 branch.
 * Pin prompt-toolkit to latest version 1.0.15
-=======
+
 ## 2.1.14 27/02/2019
 
 * Fix issue when setting cpuid.corespersocket for the GNS3 VM. Fixes https://github.com/GNS3/gns3-gui/issues/2723
@@ -160,7 +159,6 @@
 * Count logical CPUs to detect if the number of vCPUs is too high when configuring the GNS3 VM. Fixes #2688.
 * Add explicit error when trying to pull a Docker image from Docker Hub without Internet access. Fixes #1506.
 * Fixes double display output in GRUB in QEMU v3.1. Fixes #1516.
->>>>>>> 4eca8217
 
 ## 2.1.12 23/01/2019
 
