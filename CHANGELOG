# Change Log

<<<<<<< HEAD
## 2.2.0a1 29/01/2019

* Restore reload support for nodes.
* Tune how to get the size of SVG images. Ref https://github.com/GNS3/gns3-gui/issues/2674. * Default for missing height/width is "100%" as defined in the SVG specification * Better error message, if viewBox attribute is missing * Removal of "%" in percent more fault tolerant by using rstrip("%")
* Fix DeprecationWarning: invalid escape sequence. Fixes https://github.com/GNS3/gns3-gui/issues/2670
* Fix issue with coroutine not awaited. Fixes #1499
* Remove "deprecated" node for VirtualBox based GNS3 VM support. Ref #1377
* Fix wrong controller method call.
* Move appliance and template management code in their own classes.
* Try to delete saved VM state only if a snapshot has been saved.
* Set socket options SO_KEEPALIVE and TCP_NODELAY for embedded Telnet server. Ref #1335
* Fix issue with notification queue that prevented to properly close projects. Fix #1493
* Fix issue with "usage" variable for Dynamips VMs. Fixes #1495
* New node information dialog to display general, usage and command line information. Ref https://github.com/GNS3/gns3-gui/issues/2662 https://github.com/GNS3/gns3-gui/issues/2656
* Support "usage" field for Dynamips, IOU, VirtualBox and VMware. Fixes https://github.com/GNS3/gns3-gui/issues/2657
* Automatically create a symbolic link to the IOU image in the IOU working directory. Fixes #1484
* Merge remote-tracking branch 'origin/2.1' into 2.1
* Fix link pause/filters only work for the first interface of Docker containers. Fixes #1482
* Fix ConnectionResetError issues and switch to aiohttp version 3.4.4. Fixes #1474.
* Fix server authentication.
* Fix issue when there is no gns3_controller.conf. Fixes https://github.com/GNS3/gns3-gui/issues/2644
* Fix non responsive console for Docker VMs. Fixes https://github.com/GNS3/gns3-gui/issues/2645
* Back to classic symbol theme. Ref https://github.com/GNS3/gns3-gui/issues/2644
* docker_vm: fix x11vnc not starting
* Use "template" to name what we use to create new nodes.
* Use project instead of topology where appropriate.
* Make sure nothing is named "compute server".
* Allow usage property in Docker appliance.
* Use "node" instead of "appliance" for grid support.
* Telnet console resize support for Docker VM.
* Allow appliances to be loaded from file without the appliance id.
* Update schema to allow for drawing grid size to be part of project.
* Avoid _fix_permissions() to be called twice when stopping Docker VM. Ref #1428
* Fix _fix_permissions() garbles permissions in Docker VM. Ref #1428
* Fix "None is not of type 'integer'" when opening project containing a Qemu VM. Fixes #2610.
* Remove useless warning.
* Normalize symbol ID on Windows.
* Use POSIX path for symbol ID.
* Early support for symbol themes.
* Fix broken examples in API documentation.
* Add more information about appliances to the API documentation.
* Use Python3.6 to build the API documentation.
* Add missing files for API documentation.
* Restore previously removed test.
* Update API documentation for appliance endpoints. Ref https://github.com/GNS3/gns3-gui/issues/2630
* Require privileged access for uBridge when using VMware VMs and Docker containers. Fixes #1461.
* Only require privileged access for uBridge when connecting a cloud to an Ethernet/TAP interface. Fixes #1461.
* Allow virtual machines to use files in project directory as disk images.
* Support to duplicate an appliance.
* Fix mac address schema validation for Qemu VM appliance. Fixes https://github.com/GNS3/gns3-gui/issues/2629
* Support "L1 keepalives" in IOU appliance schema.
* Remove problematic test when run on Travis.
* Change test that randomly fails on Travis.
* Fix small bugs when using the new appliance management API.
* Fix bug with custom adapters and categories for Docker VM. Fixes https://github.com/GNS3/gns3-gui/issues/2613
* Handle custom adapters in schemas.
* Reorganize how appliance creation is validated against JSON schemas. This allows for clearer error messages when validation fails.
* Use schema to set appliance default values and better schema validation error messages.
* Schema validation for appliance API. Ref #1427.
* Remove generic controller settings API endpoint.
* Working dedicated appliance management API. Ref https://github.com/GNS3/gns3-server/issues/1427
* Support Xtigervnc restart.
* Only require Xtigervnc or Xvfb+x11vnc for Docker with vnc console. Ref #1438
* Support tigervnc in Docker VM. Ref #1438
* Base for dedicated appliance management API. Ref https://github.com/GNS3/gns3-server/issues/1427
* Reorder routes in order to get working CORS
* Fix CORS response on node deletion, Fixes: #1446
* Disable CORS cache, Fixes: #1445
* Refactor how clients access PCAP capture files. Fixes https://github.com/GNS3/gns3-gui/issues/2438.
* Remove static dir configuration
* FIX PUT CORS for nodes, Fixes: #1434
* Fix installation with Python 3.7. Fixes #1414. Fix deprecated use of aiohttp.Timeout. Fixes #1296. Use "async with" with aiohttp.ClientSession(). Make sure websocket connections are properly closed, see https://docs.aiohttp.org/en/stable/web_advanced.html#graceful-shutdown Finish to drop Python 3.4.
* Drop Python 3.4 and switch to async / await syntax for asyncio. Fixes #1425
* Added "/sbin" to init script PATH variable so that its possible to use more sophosticated dhcp clients (compared to the udhcpc that is provided by busybox) by installing them into the docker image in the normal way.
* Notify users if x11vnc process has crashed. Fix #1401.
* Return compute port information via API. Ref #1420.
* Fix platform.linux_distribution() is deprecated. Fixes https://github.com/GNS3/gns3-gui/issues/2578
* Update minimum VIX version requirements for VMware. Ref #1415.
* Disable static directory. Ref https://github.com/GNS3/gns3-gui/issues/2558.
* Include HTTP error code when reporting an error while download appliance templates from GitHub repository.
* Optimize appliance templates update from GitHub repository by only downloading when the repository has been updated. Ref https://github.com/GNS3/gns3-gui/issues/2490
* Fix appliance template tests.
* Update appliance templates from online registry. Ref #2490.
* Add missing doc pages.
* Update docs for controller_notifications and project_notifications.
* The server has now 2 notification streams * A new one for controller related events (compute, appliance templates etc.) * The existing one for project related events (links, nodes etc.)
* Allow custom symbols to be sub-directories.
* Add affinity symbols. Ref https://github.com/GNS3/gns3-gui/issues/2488
* ACPI shutdown for GNS3 VM running on Hyper-V. Ref https://github.com/GNS3/gns3-gui/issues/763
* Hyper-V support for GNS3 VM. Fixes https://github.com/GNS3/gns3-gui/issues/763
* Get IP address from guest Hyper-V VM. Ref https://github.com/GNS3/gns3-gui/issues/763
* Early Hyper-V support to run the GNS3 VM. Ref https://github.com/GNS3/gns3-gui/issues/763.
* Add appliance UUID added to the node data. Fixes #1334.
* Clean GNS3 close if one remote server is down. Fixes #1357.
* Mark VirtualBox support for running the GNS3 VM as deprecated. Ref #1377.
* Change default z value for nodes to 1
* Re-enable static directory
* Disable static/ dir, Ref: #2532
* Fix tests on Windows
* Use mocked dir for web-ui redirection test
* Use mocked dir of web-ui for tests
* Gitkeep for web-ui directory
* Serve WebUI handlers and update-bundled-web-ui script, Ref: #1362
* Support /static/ files serving, Ref: #1362
* Console support for clouds (to connect to external devices or services).
* Fix switching console type from telnet to VNC throws error. Fixes #2489.
* Fix saved VM state was not deleted correctly.
* Fix problem with VM saved stated.
* Returns the ports' adapter types and mac addresses when available.
* Support for console auto start.
* Possibility to customize port names and adapter types for Qemu, VirtualBox, VMware and Docker. Fixes #2361. MAC addresses can customized for Qemu as well.
* Allow to have projects with the same name in different locations.
* Save state feature for VirtualBox and VMware. New "On close" setting to select the action to execute when closing/stopping a Qemu/VirtualBox/VMware VM.
* Support for suspend to disk / resume (Qemu).
* Fix bug with 'none' console type for Ethernet switch. Fix some tests related to traceng.
* Allow to resize a Qemu VM disk (extend only).
* Allow to select the default NAT interface in preferences for local server.
* Spice with agent support for Qemu VMs.
* Check if the HAXM service is running when starting a Qemu VM with hardware acceleration. Ref #1242.
* Support for console type "none".
* Support for none console type (Qemu & Docker only)
* Fix bug and add optimizations when connecting and sending commands to QEMU monitor after starting a VM. Fixes #2336.
* Check if HAXM support is installed on macOS. Ref #1242.
* Fix some issues with hardware acceleration support for Qemu.
* Support Qemu with HAXM acceleration. Ref #1242.
* Fix packet filters for Dynamips.
* Fix link filters/suspend tests.
* Improve suspend a link for Qemu and VirtualBox VMs. A suspended link will be unplugged allowing the VMs to be notified of the change.
* Qemu VM support to detect when a link is plugged/unplugged.
* Allow to configure the interface to be used by the NAT node. Fixes #1175.
* Restrict the list of available Ethernet/TAP adapters. Fixes #352.
* Basic project stats.
* Filter snapshots directory during the snapshot, Fixes: #1297
* Calculate MD5 on thread and before json response, Ref. gui#2239
* Cancellable md5sum calculation on thread, Ref. gui#2239
* Compute md5sum on thread and don't block main server, Ref. gui#2239
* Replace asyncio.async with ensure_future because of deprecation, Fixes: #1269
* Implement #1153 into 2.2 branch.
* Pin prompt-toolkit to latest version 1.0.15
=======
## 2.1.12 23/01/2019

* Tune how to get the size of SVG images. Ref https://github.com/GNS3/gns3-gui/issues/2674.
* Automatically create a symbolic link to the IOU image in the IOU working directory. Fixes #1484
* Fix link pause/filters only work for the first interface of Docker containers. Fixes #1482
* Telnet console resize support for Docker VM.
* Fix _fix_permissions() garbles permissions in Docker VM. Ref #1428
* Fix "None is not of type 'integer'" when opening project containing a Qemu VM. Fixes #2610.
* Only require Xtigervnc or Xvfb+x11vnc for Docker with vnc console. Ref #1438
* Support tigervnc in Docker VM. Ref #1438
* Update minimum VIX version requirements for VMware. Ref #1415.
>>>>>>> 62c51edb

## 2.1.11 28/09/2018

* Catch some exceptions.

## 2.1.10 15/09/2018

* Include locale information and GNS3 VM version in crash reports.
* Fix small errors like unhandled exceptions etc.
* Import encodings.idna to avoid LookupError when standard library is in a zip file.
* Catch exceptions in various locations to fix small issues reported by Sentry.
* Check if serial pipe can be opened for VMware and VirtualBox VMs.
* Improve the invalid port format detection. Fixes https://github.com/GNS3/gns3-gui/issues/2580
* Update aiohttp verion requirement in order to support Python 3.7. Fixes https://github.com/GNS3/gns3-gui/issues/2566
* Update setup.py and fix minor issues.
* Catch asyncio.CancelledError when shutting down the server.
* Report GNS3 VM errors to the GUI server summary. Ref #1359.
* Replace vboxnet0 (if it does not exist) by the first available vboxnet interface on Windows. Fixes https://github.com/GNS3/gns3-vm/issues/102
* Check if the VirtualBox host-only network exists when starting a GNS3 VM running on VirtualBox. Ref https://github.com/GNS3/gns3-vm/issues/102
* Change file timestamps if necessary because ZIP does not support timestamps before 1980. Fixes #1360.
* Add missing coroutine decorator Ref https://github.com/GNS3/gns3-gui/issues/2566
* Refactor asyncio locking system for Python 3.7 support. Ref https://github.com/GNS3/gns3-gui/issues/2566 Ref https://github.com/GNS3/gns3-gui/issues/2568
* Use asyncio.ensure_future() instead of asyncio.async() with conservative approach to support Python < 3.4.4. Fixes https://github.com/GNS3/gns3-gui/issues/2566
* Forbid controller and computes to be different versions. Report last compute error to clients and display in the server summary.
* Fix exception with short names for Dynamips interfaces. Fixes #1386.
* Add missing Qemu boot priority values. Fixes https://github.com/GNS3/gns3-server/issues/1385

## 2.1.9 13/08/2018

* Fix some more problems with interface short names. Fixes https://github.com/GNS3/gns3-gui/issues/2562
* Fix incorrect short port names in topology summary. Fixes https://github.com/GNS3/gns3-gui/issues/2562
* Set lower process priority when computing idle-pc value on Windows. Ref #2522.
* Catch exception: ZIP does not support timestamps before 1980. Ref #1360.
* Sync appliances

## 2.1.8 14/06/2018

* 'caplog.text()' syntax is deprecated, use 'caplog.text' property instead.
* Remove problematic pytest-capturelog dev dependency.
* Fix API status code for start/stop/suspend/reload a node. Fixes #1353. Fix issues with test. Update documentation.
* Don't send variables to computes where are empty, Ref: #1340

## 2.1.7 12/06/2018

* Don't release NIO UDP ports when updating docker container.
* Timeout for stream file.
* Fix switching console type from telnet to VNC throws error.
* Fix timeout error with "save as" for large projects.
* Update API documentation
* Add API endpoint to return all links attached to a node.
* Fix issue with some SVG symbols that could not be used in GNS3. This was due to the height and width values being percentages.
* Show correct free disk space value.
* Force prompt-toolkit to version 1.0.15
* Remove unwanted trailing characters and other white spaces when reading .md5sum files.
* Change order to find vnetlib on Windows (PATH -> Registry -> Default directories).

## 2.1.6 22/05/2018

* Locks down async-timeout<3.0.0 for P3.4 support; Fixes: #1331
* Create/update project on compute when variables changes
* Support for nested global variables
* Don't clean logo images when applied to the project
* Support of supplier and variables in topology
* Project global variables
* Add command information when uBridge has an error. Ref #1289
* Handle asyncio timeouts. Ref #1307.
* Fix bug with export project. Ref #1187 #1307.
* Offload slow file operations to threads for snapshots and project "save as". Ref #1187 #1307.
*  support based on init.sh, Ref: #2482
* Fix exception from send_signal() on Windows.
* Add support of ExtraHosts for Docker, Ref. gns3-gui#2482

## 2.1.5 18/04/2018

* Set the first byte to 0C when generating a random MAC address for a Qemu VM. Ref #1267.
* Update appliance files.
* Do not use VMnet0 when allocating VMnet adapters.
* Use SO_REUSEADDR before calling bind() where missing. Fixes #1289.
* Do not fail a Dynamips project conversion if a file being used.
* Catch exceptions when using AsyncioTelnetServer. Fixes #1321.
* Grid size support for projects.
* Remove 'include INSTALL' from MANIFEST.
* Fix issue with start all.
* Check for valid IP address and prevent to run on non-Windows platforms.
* Enable UDP tunnel option and use ICMP probing by default.
* Use the configured IP address to trace.
* Have TraceNG start without needing cmd.exe

## 2.1.4 12/03/2018

* Add Juniper JunOS space appliance.
* Sync checkpoint gaia appliance template.
* Sync appliance templates.
* Make sure we use an IPv4 address in the remote install script.
* Delete old pcap file when starting a new packet capture.
* Fix bug preventing to export portable projects with IOU images.
* Ignore invalid BPF filters. Ref #1290.
* Different approach to handle no data returned by uBridge hypervisors. Fixes #1289.
* Do not raise exception if Dynamips or uBridge hypervisor don't return data and are still running. Fixes #1289
* Fix Dynamips private config not loaded into nvram when starting a router. Fixes #1313.
* Make sure we don't try to read when opening a file in binary more. Fixes #1301.
* Compatybility with controller, default_symbol and hover_symbol, Fixes: #2444
* Filter snapshots directory during the snapshot, Fixes: #1297
* Handle docker env with last empty line, Fixes: #2420
* Require uBridge version 0.9.14 on Linux
* Pywin32 instead of pypiwin32, Ref. #1276
* Fix missing 'locales' package in base image
* Implement a minimum interval between psutil calls. Fixes #2262
* Fix error when appliance template is broken (missing fields). Fixes #1287.
* Fix "Change of linked base VM doesn't work with templates migrated from 2.0"
* Fix "Unable to override non-custom VMware adapter".
* Let a project be opened when a port cannot be found (can happens if a project is corrupted).
* Add an error message when Docker container is not ready to be started. Ref #1281.
* Update documentation.
* Sync appliance files.
* Fix issue when running multiple project containing IOU nodes on the same server. Ref #1239.
* Set first byte to 52 when generating a random MAC address for a Qemu VM. Ref #1267.
* Update link state and save project when a link is suspended or filters are added/removed (without node properties set).
* More generic dependency for pypiwin32, Ref. #1276

## 2.1.3 19/01/2018

* Update appliance files.
* Suspend for Docker nodes.
* Unlock yarl version and multidict
* Fix same MAC address for duplicated Qemu nodes.
* Fix same base MAC for duplicated IOS routers. Fixes #1264.
* Fix "Creating multiple IOU nodes at once assigns the same application id". Fixes #1239.
* Fix "Transport selection via DSN is deprecated" message. Sync is configured with HTTPTransport.
* Refresh CPU/RAM info every 1 second. Ref #2262.
* Rename ethernet switch arp command to mac
* Fix error while getting appliance list. Fixes #1258.
* Fix UnboundLocalError: local variable 'node' referenced before assignment. Fixes #1256.
* Default symbol must be computer.svg
* Compatibility for old node templates (those with default_symbol and hover_symbol properties).
* Fix problem when searching for VBoxManage. Fixes #1261.
* Improve the search for VBoxManage.
* Fixing race condition when starting the GNS3 VM.
* Default VPCS name format is now PC-{0}.

## 2.1.2 08/01/2018

* Do not show log message if configuration file doesn't exist. Fixes #1206.
* Update API documentation
* Update API documentation. Fixes #1253.
* GNS3-API: implement GET for specific drawing and link Fixes #1249

## 2.1.1 22/12/2017

* Protect variable replacement for Qemu options. Escape double quotes.
* Add proper exception when cannot find tunnel on QEMU, Fixes: #1241
* Increase timeout for creation of image, Ref. #2239
* Protect variable replacement for Qemu options.
* Do not overwrites persistent Docker volumes. Fixes #2358.
* Allow users to see an error when the server cannot stream a PCAP file.
* Fix issue with Qemu + SPICE when IPv4 is not enabled.
* Warn users if the GNS3 VM and local server are not in the same subnet. Fixes #1231.
* Add missing appliance files.
* Update appliance files.
* Fix auto idle-pc from preferences.
* Keep consistance of aiohttp.web.HTTPForbidden() execution
* Make sure connected links are removed when a node is deleted.
* Validate idle-pc values for auto idle-pc feature.
* Fix error when updating packet filter on stopped Docker link. Fixes #1229.
* Remotely close telnet console. Ref #2330
* EthernetSwitch closing connections, Ref: gui/#2330
* Export files from remote server, Fixes: gui/#2271
* New option: require KVM. If false, Qemu VMs will not be prevented to run without KVM.
* Implement variable replacement for Qemu VM options.
* Avoid duplicate "-nographic" option.
* Show qemu-img stdout in case of an error.
* Use the correct NVRAM amount when pushing private config to IOU.
* Check and fix corrupt Qemu disk images. Fixes #2301.
* Update warning messages when connecting to non custom adapter for VMware VMs.
* Fix "Can't use VirtualBox VM when an interface is managed by VirtualBox". Fixes #2335.
* Add low disk space warning when creating a new project.

## 2.1.0 09/11/2017

* Fix typo in vcpus on VirtualBoxVM, fixes: #1213

## 2.1.0rc4 07/11/2017

* Fix GNS3VM vCPUs control on VMware, fixes: #2324
* Fix typo in sample gns3_server.conf. Fixes #1210.
* Warning for getting endpoint of compute
* Enable debug mode on async loop only in dev/debug mode
* Add warning when using IOU with a hostname length above 15 characters.
* Improve VMware VMs discovery process. Ref #1201.
* Improve error message when IOU VM process is unexpectedly stopped.
* Improved error message when the number of network adapters is above the maximum for VirtualBox VMs. Better support for potential future chipsets in addition of PIIX3 and ICH9.
* Added localhost and gns3.github.io CORS

## 2.1.0rc3 19/10/2017

* Set vhv.enable before run for VMWare 14. Fixes #1184
* Tweak how VMware VMs are found with fallback to search in the default location for VMs.
* QEMU: fix logging of base mac address when creating a new node
* Sync appliance files.
* Fix creation of an VMware VM failed with invalid JSON. Fixes #2282.
* Endpoint for obtaining direct action on compute
* Fix IOU detection of layer 1 keepalive support. Fixes #1183.
* Fixes path normalization during file upload on nodes (Fixes: #2276)

## 2.1.0rc2 04/10/2017

* Don't create directory structure during json dump. Fixes #2270
* Add more information when qemu-img fails.
* Fix issue with multidict when upgrading GNS3 VM to use dev channel.
* Restore file permissions fails for volumes with soft links. Fixes #1180.
* Use RAW sockets by default on Linux.
* Add missing https console keyword in JSON schema. Fixes #1179.
* Allow projects to be opened even when a node port is already used.

## 2.1.0rc1 13/09/2017

* Fix NAT node not working on Windows. Fixes #1163.
* Do not prevent a project to be deleted. Fixes #2237.

## 2.1.0b2 05/09/2017

* Round-robin nodes across all available compute resources. Fixes #1165.
* Try to improve error reporting when streaming a PCAP file. Ref #2235.
* Use Npcap DLL on Windows when checking for uBridge version.
* Fixes running switch console inside PyCharm terminal (Ref. #1172)
* Load meta of the project on loading time (Fixes #2225)
* Added checking if NIO exists (Fixes #1160)
* Fixes NAT node not working on Windows (#1163)
* Fixes loading project when link_id is not set (#1159)
* Return platform value on appliances list (Fixes #2211)
* Fixes not known category in Appliances (Fixes #1156)

## 2.1.0b1 04/08/2017

* Sync appliances
* Interface starting with gns3 are not display by default in the cloud
* Catch error when something that is not the GNS3 server answer to virtualbox requests
* Catch KeyError: <aiohttp.connector._TransportPlaceholder
* Add a warning when you try to load and the server is not started with --local
* Sync appliances
* Fix permission on exited container

## 2.1.0a2 31/07/2017

* Handle invalid appliances files
* Sync appliances
* Fix naming of node with a number in the name
* Fix race condition in startup of capture
* Fix bug when exporting debug information with multiple remote servers
* Fix OSError when uploading images
* Fix an error when a symbol is not available on filesystem
* Fix ServerDisconnectedError for stop_all
* This fix the images always included in portable project
* Fix support of docker appliance with a usage
* Duplicate API for ATM, Ethernet Hub and Frame Relay Switch
* History support for console and telnet application
* Fix IOU image upload
* Duplicate IOU
* Support duplicate for Docker
* Duplicate support for qemu

## 2.1.0a1 24/07/2017

* Packet filtering
* Suspend a link
* Duplicate a node
* Move config to central server
* Appliance templates on server

## 2.0.3 13/06/2017

* Fixes #1068 - handle zipfile encoding issues at project duplication
* Fix: #1066 - Catching parsing errors at linked vbox file
* Ignoring virtualenv directory at gitignore
* Escaping VPCS name in regex #1067
* Fix racecondition when listing interface
* Fix Qemu disk creation with unicode characters not supported by local filesystem #1058 (#1063)
* Fix when config file doesn't have computes section (#1062)
* Check aiohttp version

## 2.0.2 30/05/2017

* Set correct permission on ubridge when doing a remote installation
* Remote install script should be totally non interactive
* Duplicate project on remote server use UUID
* Fix import of some old topologies from 1.3
* Fix error in logging of error during starting GNS3 VM
* Fix an error when logging Docker container fail to start
* Use docker version in error message of outdated docker installation
* Support images created by "docker commit". Fixes #1039
* Do not wait auto start to finish in order to complete project opening
* Improve logging for remote server connection lost

## 2.0.1 16/05/2017

* Handle HTTP 504 errors from compute node
* When connecting to a compute node ask for qemu images list
* When importing portable project NAT node is loaded on GNS3 VM
* Fix port numbering for Wic slot 1 & 2
* Fixes issue with connections when loading an ATM switch.
* Fixes ATM mapping.
* Fixes Frame-relay VC mapping.
* Fix export project is looking into the wrong directory
* Fix a race condition in logging when ubridge exit fast
* Fix conversion issue with old topology with C3640
* Fix error when you have a directory in your symbols directory
* Catch VMWare errors when getting status after GNS3 VM start
* Make sure upstart LANG is utf8
* Always install typing module (compat with python 3.4 on ubuntu)
* Fix KeyError: 'filename'
* Catch missing function listxattr on some Linux host.
* Sort image list
* Handle a race condition at project closing
* Fix unicode error when reading ios configuration
* Fix AttributeError: 'NoneType' object has no attribute 'send'
* Fix a conversion issue with some 1.3 topologies
* Fix an error with ethernetswitch when ethertype is null
* Raise an error if we can't create the dynamips configuration directory
* Catch timeout error when loading virtualbox VM
* Handle broken compute at server startup
* Catch error when we can't backup the topology
* Catch error when writting the topology file on read only device
* Catch a race condition in VirtualBox when editing and linking
* Fix a race condition when editing a qemu vm and connecting it
* Docker aux console is a VT100 terminal

## 2.0.0 02/05/2017

* Fix connection to websocket with last docker release
* Lower docker requirements in tests also
* Docker minimum api is 1.25
* Handling server disconnect error when docker daemon die
* Handle some invalid SVG images

## 2.0.0rc4 20/04/2017

* Fix a race condition when handling error at project opening
* Fix an issue with editing network on windows
* Fix windows tests
* Catch timeout error on docker
* typing is already included in Py >= 3.5 (#979)
* Fix import of some old topologies
* Fix AttributeError: 'NoneType' object has no attribute 'returncode'
* Fix ghost vmware vms
* Fix required field in schema not use
* Catch error and log them when we can't write the config
* Fix bridge 'bridge0' already exist when we have trouble with a container
* Catch an error at startup when the remote GNS3 VM is not a real GNS3 VM
* Fixes Qemu sata option. Ref #875.
* Catch GNS3 VM loading error at startup

## 1.5.4 13/04/2017

* Fix VPCS tests for recent version
* Freeze server dependencies to the same version used for 1.5.3
* Fix 1.5: Error message, when stopping IOU router #769
* Drop color logging for remote install, seem to fail in some conditions
* Cleanup the remote install script
* Support for Xenial in remote install

## 2.0.0rc3 31/03/2017

* Support IOU image without .bin at the end
* Allow to change some properties of an already connected ethernet switch
* Ensure we start only one ubridge
* Catch some broken hostname for compute node
* Fix limit of 20 docker containers
* Fix race conditions in creation of Frame Relay Switch
* Fix conversion of project from 1.X with custom symbol for cloud
* Dissallow parallel pull of docker images
* Add a scripts for running current dev version on GNS3 VM
* Fix a crash with missing size in the svg files
* Fix an utf8 error in auth code
* Improve vmrun timeout message
* Support utf-8 characters in user and password for auth
* Handle password configuration change on remote servers
* Fix Bug when delete fake-running VMBox
* Fix Can't connect to compute local on some computers
* Add a modification uuid to settings returned by the server
* Check python version in setup.py only for install
* Fix Session is closed when listing docker images
* Cleanup docker source code
* Use aiohttp session for docker queries
* Escape special characters from SVG text
* Fix some port short name display issues
* Catch server disconnected errors from computes
* Generate a node uuid if the uuid is missing in the .gns3
* Ensure to dump project before exporting it
* Fix return code check for SIGSEGV of IOU images
* Prevent vmname change for VirtualBox linked clone
* Upgrade to aiohttp 1.3.5 to solve issue with big file
* Handle some invalid svg
* Try to fix some 1.3 topology with corrupted data
* Fix ComputeError: Can't connect to Main server
* Catch error when the server as trouble to access to itself
* Catch a timeout error in docker
* Lock yarl version because 0.10 is not compatible with aiohttp 1.3
* Raise error if image are not avaible on main server during export
* Fix a race condition when killing ubridge
* If your settings from 1.X are broken with skip them at import
* Catch a permission error on symbols
* Catch unicode error when you try to duplicate a project with invalid characters
* Catch error when you try to put an invalid server url
* Fix an error when handling ubridge errors
* Fix crash when handling an error in project creation

## 2.0.0rc2 10/03/2017

* Drop color logging for remote install, seem to fail in some conditions
* Cleanup the remote install script
* Support for Xenial in remote install
* Fix GNS3VM settings are lost at startup
* When we receive settings from the client save them on disk

## 2.0.0 RC 1 06/03/2017

* Update the documentation
* Enable show in file manager for cloud
* Improve error log when you have trouble to load a topology
* Fix when qemu exit by itself clean other processes
* Fix an issue with some node name format
* Catch error when we can't save the settings
* Do not prevent the creation of a local server on a machine named gns3vm
* Load local server before anything else
* Remove noise from log when VMware is not installed
* Fix an error with some SVG
* Patch hostname in configuration file even if name is unsync
* If the GNS3 VM as failed to start reset his status
* Update the documentation
* Enable show in file manager for cloud
* Improve error log when you have trouble to load a topology
* Fix when qemu exit by itself clean other processes
* Fix an issue with some node name format
* Catch error when we can't save the settings
* Do not prevent the creation of a local server on a machine named gns3vm
* Load local server before anything else
* Remove noise from log when VMware is not installed
* Fix an error with some SVG
* Patch hostname in configuration file even if name is unsync
* If the GNS3 VM as failed to start reset his status
* Report aiohttp version in crash report
* Catch some invalid node name formatting
* Ensure we dump a .gns3 before exporting it
* Improve ACPI shutdown for virtualbox
* Fix an issue with serial capture for IOU
* Fix restoration of private config when using dynamips
* Avoid a crash when the connection with the server close
* Increase timeout for detecting VirtualBox GNS3 VM
* Fix headless startup of the GNS3 VM
* Do not crash at startup if local server as the same name as remote server
* Yarl 0.9.8 is require by aiohttp 1.3

## 2.0.0 beta 4 16/02/2017

* Lock aiohttp to 1.2.0 because 1.3 create bug with Qt
* Avoid a crash in some conditions when reading the serial console
* Disallow export of project with VirtualBox linked clone
* Fix linked_clone property lost during topology convert
* Catch permission error when restoring a snapshot
* Fix a rare crash when closing a project
* Fix error when you have error on your filesystem during project convertion
* Catch error when we can't access to a unix socket
* If we can't resolve compute name return 0.0.0.0
* Raise an error if you put an invalid key in node name
* Improve a lot project loading speed
* Fix a potential crash
* Fix the server don't start if a remote is unavailable
* Do not crash if you pass {name} in name
* Fix import/export of dynamips configuration
* Simplify conversion process from 1.3 to 2.0
* Prevent corruption of VM in VirtualBox when using linked clone
* Fix creation of qemu img
* Fix rare race condition when stopping ubridge
* Prevent renaming of a running VirtualBox linked VM
* Avoid crash when you broke your system permissions
* Do not crash when you broke permission on your file system during execution
* Fix a crash when you broke permission on your file system
* Fix a rare race condition when exporting debug informations
* Do not try to start the GNS3 VM if the name is none
* Fix version check for VPCS
* Fix pcap for PPP link with IOU
* Correct link are not connected to the correct ethernet switch port after conversion
* Fix an error if you don't have permissions on your symbols directory
* Fix an error when converting some topologies from 1.3

## 2.0.0 beta 3 19/01/2017

* Force the dependency on typing because otherwise it's broke on 3.4
* Fix sometimes you have an exception when closing GNS3
* Fix duplicate node names
* Fix bug with other directory of Qemu images
* Do not raise an error if no VM is selected for remote GNS3 VM
* Fix UnboundLocalError: local variable 'vmname' referenced before assignment
* Fix some race condition in project deletion
* If qemu status change internally we mirror it
* Fix hostname of VPCS is not changed
* Fix capture stop with Wireshark
* Drop a useless debug information
* Fix sometimes VirtualBox VM are not loading
* Drop NAT port from cloud from old topologies
* Fix Port labels for docker VMs incorrect
* Fix If cloud interface is down the project doesn't open
* Catch Timeout error from VirtualBox GNS3 VM
* Fix export of IOU configuration
* Fix a crash with VirtualBox in some conditions
* Sata disk interface support for Qemu VMs. (#862)
* Fix random error in the dynamips test suite after previous commit
* Support conversion to dynamips new directory layout on remote
* Catch error when a file is deleted during the compression of project
* Fix a crash with some docker images
* Fix Wrong slot numbering on IOS router
* Fix VPCS configuration is overwritten on project load
* Fix wrong short label for ethernet switch, hub & VPCS
* Fix binding console host for VMware and VirtualBox
* Fix resume of dynamips routers
* Fix sporadically systemd is unable to start gns3-server
* Fix RuntimeError: File size has increased during compressing
* Do not dump local compute configuration when saving topology
* Change directory layout for dynamips.
* Ensure we can't connect to occupy port
* Fix handling of UTF-8 in large SVG files
* Prevent a crash when you close a dynamips node and create a link at the same time
* Fix short label diplay instead of custom interface labels
* Improve error message about the netmask
* Do not mark VirtualBox adapter as connected when not connected to another node in GNS3.
* Add missing 'DLT_PPP_SERIAL' PCAP link type in schemas.
* Fix crash when converting topology with broken link
* Replace JSONDecodeError by ValueError (Python 3.4 compatibility)
* Catch an error when we can't create the IOU directory

## 1.5.3 12/01/2017

* Fix sporadically systemd is unable to start gns3-server

## 2.0.0 beta 2 20/12/2016

* Fix an error when docker hub failed to anwser
* Fix an issue with Docker and IOU packet capture
* Support aiohttp 1.2 (but not compatible with previous versions)
* Support UDP cloud from 1.5
* Relax permission check on OSX, it seem returning wrong info for setuid
* Fix start all create error if a docker container is already running
* Close project if one one the compute of the project is down
* Fix error when you upload an empty file
* Fix KeyError: 'color' when converting some 1.3 topologies
* Fix move a docker restart it
* Fix export of projects with docker with a / in the image name
* Fix an error on Linux during export
* Fix hot link issues in Docker
* Fix Can't delete link between docker VM after they were in use
* Fix hardware virtualization detection when an ethernet switch is running
* Trust user for host binding of link adress
* Code cleanup for docker interface creation
* Fix a rare crash when writing a file on a remote server
* Fix delete project on remote compute
* Fix trouble with builtin devices when we free ports
* When a dynamips command failed display the full command to the user
* Raise error when we can't found VboxManage at GNS3 VM startup
* Catch auth errors when adding a compute
* Do not block server startup if one project use non implemented conversion
* Fix an error when deleting a compute already deleted
* Catch cancelled error when you Ctrl-C during server initalisation
* Handle OSerror when listing images
* Fix a rare crash when stopping qemu
* Improve docker HTTP console
* Fix configuration lost during save as on remote server
* Add support for bios images
* Fix error when controller config file is corrupted

## 1.5.3 rc1 20/12/2016

* Support aiohttp 1.2 (but not compatible with previous versions)
* Explain that segfault on IOU is a issue with the image
* Fix an issue with finding vmrun and vboxmanage
* Support named remote servers for VPCS
* When checking for a free port check if the host and 0.0.0.0 are available
* smm=off is only for 64bits
* Fix set hostname on remote server
* Fix sending smm option to qemu
* Workaround a bug with KVM, Qemu >= 2.4 and Intel CPU
* Renable sleep at Vbox exit bug seem to be back
* Support large project (> 2GB) during export
* Fix Deleting running telnet docker VM shows error in log
* Fix when closing a container using VNC, root permission are not reset
* Use $PATH also for dynamips and cleanup some $PATH usages
* Fix a lock issue with some virtualbox vm
* Raise proper error when you try to load an empty qcow2 file
* Fix upload form crash
* Search bin from the $PATH for sample configuration file
* Updated systemd unit file and added sample configuration file

## 2.0.0 beta 1 07/12/2016

* Fix crash if at controller loading the remote server is not a GNS3 server
* Update the way we start controller to avoid hiding crash reports
* Fix when you switch console from VNC to telnet it's fail
* AttributeError: 'Project' object has no attribute 'emit'
* Improve autostart logging
* Fix warning when vmware is not installed
* If a VMware command fail retry
* Do not recurse scan for images in standard image directory
* When we restore snapshot on a fail project do not crash
* Catch error when qemuy can't connect to his console
* Catch error when no space left on disk during export
* Improve vmware error message for easier copy paste
* Catch error if you export a project deleted from disk
* Qemu UDP listen on all ips
* Force yarl version >= 0.7.0
* Ask user to refresh is user session if he just installed ubridge

## 2.0.0 alpha 4 24/11/2016

* Do not block traffic originating from an Ethernet interface in the cloud. Ref #771.
* Prevent capture on non running node
* Make the Ethernet side the source in uBridge connection and UDP tunnel the destination. Ref #771.
* IOURC is a text box instead of a file path
* Use vnetlib64.exe when possible
* Multiple improvements around starting the GNS3 VM
* Wait for the end of project loading before making new change
* Avoid crash due to permission error on the .backup file
* For security reason debug informations can only be exported from local server
* Add more debug informations if VM failed to start
* Fix opening a project whith the same non linked VM as current project
* Return default symbol if user asked for a non existing symbol
* Do not log warning at qemu exit on windows if it's normal
* Speed up interfaces listening on Windows
* Fix filtering special interfaces on Windows
* If server answer not found explain this could be due to the usage of 1.X server
* Do not reload a project via /load if the project is already opened
* Fix you can not pass auto close at project creation
* Fix traceback when sending invalid parameters to the server
* Require ubridge 0.9.7 this fix error with IOL bridge creation
* Display path of vnetlib during interface creations
* Catch errors when listing images
* Better handle compute unavailable errors
* Fix NameError: name 'available_ram' is not define
* If we can found a common subnet we return the host binding for link creation
* Do not connect GNS3 to remote server via 169.254.X.X
* Qemu telnet support multiple client connected
* Support multiple client connected to the same VPCS console
* Increase timeout for link creation
* Support for serial console for Virtual BOX and VMware using asyncio
* Fix timeout issues when starting VMware or VBox
* Ask for reboot if VBoxManage is not found
* Fix a crash with VirtualBox linked clone
* Replace iouyap by ubridge to handle IOU connections. Fixes #614.
* Lock VMware by VM instead of globally
* Support bridge in cloud
* Fix support of IOS images outside standard directories
* Raise clean error when node timeout when stopped
* Fix random VirtualBox creation error when using linked clone
* Drop console_type serial, and enable_remote_console for Vbox and VMware
* Do not dump iourc_content to .gns3 file
* Forward server disconnected errors
* Fix a crash when vboxmanage is not found
* Raise error if IOU image is not configured
* Fix crash when getting font
* Fix a crash when default font is missing
* Fix a crash when vmrun is not found

## 2.0.0 alpha 3 28/10/16

* Fix uuid of VirtualBox VM after a save as
* Explain that segfault on IOU is a issue with the image
* Fix crash when you import a corrupted SVG
* Fix Error while creating link: Port 0 is not allocated. when you have an invalid interface
* No timeout for listing images
* Handle 408 HTTP status code (request timeout)
* Move code for exposing VM ip to the VM itself. And display VM starting status
* Fix a crash when we have error during export project
* Improve remote server console host support when binding to 0.0.0.0
* Fix port naming for atm switch
* Fix port naming for FrameRelay switch
* Catch permission errors when listing images
* If we can't found the VMware version we use workstation
* CURL API sample for creating a dynamips router
* Fix crash in idlePC compute
* Add sample api call for creating a qemu node
* Try a different method in order to retrieve IP from VMware
* Fix naming of IOU serial interfaces
* Improve timeout management
* When exporting debug information export GNS3 VM vmx content
* /debug for exporting debug information
* Raise error if using a non linked clone VM twice
* Fix a possible deadlock at exit
* Fix import of some old dynamips topologies
* Fix a crash with some old virtualbox topologies
* Fix conflict issue between the GNS3VM and a remote server
* Fix typo in error message about the GNS3 VM
* Fix an error when importing old topology without color for label
* Use tap adapter instead of veth for docker (allow usage of vlan)
* Avoid crash during tests if VNC server run on host PC

## 2.0.0 alpha 2 20/10/2016
* Return md5sum and filesize in the list of images
* Disable binding to an IPV6
* Support symbol None (from old versions)
* Support named remote servers for VPCS
* Improve vmrun error messages
* If vmware raise an error about invalid host type we retry with player
* Do not trust client for the type of VMware host
* Improve error when default vm directory is not found
* Add a clear warning about /upload deprecated
* /duplicate support non opened projects
* Fix Snapshot restore does not work with IOS routers
* Use last zipstream version
* Strip space from all nodes names
* When checking for a free port check if the host and 0.0.0.0 are available
* If listen on all interface do not return localhost as console
* Fix HTTP console not working for docker containers
* Fix IPV6 server support
* Fix connection issue with IOU when a device as serial link
* Catch an error when docker is not running
* If docker container state failed to return we consider the container stopped
* Fix Error when converting some dynamips topologies from 1.3 => 2.0
* After conversion from 1.X check the topology before save to disk
* Keep forever .gns3 backup before version upgrade
* Update crash report key
* Fix save of topology size
* Missing busybox for docker
* GNS3 server can't be keep as zipped egg
* Check if GNS3 has access to all docker resssources
* Return the platform of a compute
* Handle errors when startup config path is wrong
* smm=off is only for 64bits
* Fix uploads of large images
* Stop raising error if VMware has not enough ram. Not working on some system
* Increase creation timeout for docker container
* Fix a rare crash in vbox
* Fix errors where free port as marked as used after an error
* Fix a bug when selecting a topology and deleting multiple linked device
* Set Qemu uuid for csr1000v
* Prevent connect a node to himself
* Fix BadZipFile: File is not a zip file
* The gns3_controller.conf is located in the same directory of gns3_server.conf
* Make sure the compute has an id
* Fix crash if you manually delete the project directory and use the delete button in interface
* Catch timeout error when closing project
* Fix a crash when importing some old topologies.
* Fix a crash if font information is missing

## 2.0.0 alpha 1 29/09/2016
* Save as you go
* Smart packet capture
* Capture on any link between any node
* Select where to run a VPCS node
* Delete a project from the GUI
* Project options
* The cloud is a real node
* Cloud templates
* New cloud interface
* VPCS / Ethernet Switch / Ethernet Hub templates
* Search OS images in multiple locations
* Periodic extraction of startup configs for Dynamips and IOU
* Custom cloud, Ethernet hub and Ethernet switch templates
* Snap to grid for all objects
* Synchronize the node templates when using multiple GUI
* Link label style
* New place holders in command line for opening consoles
* %i will be replaced by the project UUID
* %c will be replaced by the connection string
* Export a portable project from multiple remote servers
* New save as
* Snapshots with remote servers
* Better start / stop / suspend all nodes
* Edit config
* NAT node
* Support for colorblind users
* Support for non local server
* Support for profiles
* Suspend the GNS3VM when closing GNS3
* Edit the scene size
* New API

## 1.5.2 18/08/2016

* Move utils.vmnet to gns3 namespace
* Fix Exporting portable projects with QEMU includes base images even when selecting no.
* Catch error when md5sum file is corrupted
* requirements.txt : added support for newer aiohttp version
* Improve compaction of .gns3project
* Fix crash when winpcap is not installed

## 1.5.1 07/07/2016

* Increase the number of interface for docker
* Add the method in the bad request answer
* Fix a rare crash in IOU
* Fix a crash when docker is used but not installed
* Backport Docker node hot linking
* Allows hot-linking for Docker containers. Ref #267.

## 1.5.0 27/06/2016

* Fix import of project with no disk
* Allow for (a lot) more docker container ports. Fixes #593.
* Raise an error if you try to use Docker on non Linux host
* Fix a crash in Docker if daemon stop to respond
* Fix a crash if Dynamips router has no initial configuration
* Kill ghosts process at startup (Dynamips, VPCS, Ubridge)

## 1.5.0rc2 15/06/2016

* Fix black screen with Qt app in Docker container
* Detect when command in the container exit
* Docker when the aux console exit and restart it
* Pass by default the environment variable container=docker
* Fix busybox binary location
* Avoid loosing console port for Docker
* Workaround a crash in x11vnc
* Delete volume when dropping the container
* Catch connection reset in ioucon
* Delete vlan.dat for L2IOL during config import. Fixes #1285.
* Copy original ressources from VOLUMES

## 1.5.0rc1 01/06/2016

* Save an restore docker permission
* Export the list of volumes to a env variable accessible in the container
* Fix a crash when docker start command is None
* Ubridge 0.9.4 is require
* Generate a MAC address using the project + node UUID. Ref #522.
* Catch extra args in windows signal handler
* Allow to block network traffic originating from the host OS for vmnet interfaces (Windows only).
* Fix an import error when you have no GNS3 VM
* Warn if you can not export a file due to permission issue
* Do not delete adapters when stopping a VMware VM.  Ref #1066.
* Allocate a new vmnet interface if vmnet 0 1 or 8 is set to a custom adapter. Set adapter type to all adapters regardless if already configured or added by GNS3.
* Set default VMware VM adapter type to e1000.

## 1.5.0b1 23/05/2016

* Allow an IOS router to stop even the Dynamips hypervisor command fail to be sent. Ref #488.
* Extract private-config only when necessary (content is different than the default). Fixes #520.
* Fixes disabling the VPCS relay feature. Fixes #521.
* Fixes wrong exception in Docker VM implementation.
* Force Npcap DLL to be used first for Dynamips and uBridge (instead of the one from Winpcap if installed).
* Fixed startup-config is lost if you change any IOS router settings. Fixes #1233.
* Fixes check for NPF service and add check for NPCAP service on Windows.
* Fix ProcessLookupError X11VNC
* Force tag latest for docker image if no tag is specified
* Cleanup unbreakable space
* Do not raise error if vmrun.exe is named vmrun.EXE
* Load docker api only for Linux

## 1.5.0a2 10/05/2016

* Fix distribution on PyPi

## 1.5.0a1 10/05/2016

* Rebase Qcow2 disks when starting a VM if needed
* Docker support
* import / export portable projects (.gns3project)

## 1.4.6 28/04/2016

* More robust save/restore for VirtualBox linked clone VM hard disks.
* Prevent non linked cloned hard disks to be detached when using VirtualBox linked cloned VMs. Fixes #1184.
* Stricter checks to match VMware version to the right vmrun (VIX library) version. Also checks the VIX library version when only using the GNS3 VM running in VMware.
* Allow only .pcap to be downloaded from remote stream API
* Fix incrementation of qemu mac address
* Clear warnings about using linked clones with VMware Player.
* Alternative method to find the Documents folder on Windows.
* Add IOU support and install config in /etc

## 1.4.5 23/03/2016

* Stop the VMware VM if there is an error while setting up the network connections or console.
* Remote install on 14.04 ubuntu
* Include VMware VMs paths found preferences.ini
* Allow to stop a VMware VM from GNS3 even if halted within the VM. Fixes #1118.
* Keep Dynamips stdout log file in the project directory.
* Get MAC addresses for host interfaces to use for filtering frames from vmnet interfaces.
* Dynamips uuid hypervisor command is no longer supported.
* Restart NPF service after adding vmnet adapters on Windows.
* Support /etc/gns3/gns3_server.conf for the config
* Improve warning if fusion is not installed or in non standard location

## 1.4.4 23/02/2016
* Check if VMware Fusion is correctly installed when retrieving the VM list.

## 1.4.3 19/02/2016
* Nothing! (changes made in the GUI only).

## 1.4.2 17/02/2016
* Fix missing format in IOU export
* Fix number of arguments to the UDP errors on VBOX
* Add verification when UDP tunnel is created in a VirtualBox VM. Ref #899.
* Fixes VMware linked clone cleanup bug. Fixes #420.
* Removed docker support from 1.4 (drop unused code)
* Fix a crash if you create a file named IOS in the image dir
* Disallow creating project with " in the path
* Always look at the registry to find vmrun.exe on Windows.
* Check for VMware VIX library version. Fixes #413.
* Fixes VDE not working #345.
* Do not list qemu binary with -spice in the name
* Send command line used to start the VM to client
* Fix crash if you have a { in your user name

## 1.4.1 01/02/2016
* VMware raise error if version is not found
* For topologies before 1.4 manage qemu missing
* Fixes issue with packet capture on VMware VMs. Fixes #396.
* Fixes concurrency issue when closing multiple VMware linked clone VMs. Fixes #410.
* Fixes "can only use tap interfaces that both already exist and are up". Fixes #399.
* Send machine stats via the notification stream
* Check for /dev/kvm instead of kvm-ok
* Show a warning when starting ASA8
* Fix error when setting Qemu VM boot to 'cd' (HDD or CD/DVD-ROM)
* Fixed the VMware default VM location on Windows, so that it doesn't assume the "Documents" folder is within the %USERPROFILE% folder, and also support Windows Server's folder (which is "My Virtual Machines" instead of "Virtual Machines").
* Improve dynamips startup_config dump
* Dump environment to server debug log
* Fix usage of qemu 0.10 on Windows
* Show hostname when the hostname is missing in the iourc.txt

## 1.4.0 12/01/2016
* Release 1.4.0

## 1.4.0rc3 05/01/2016

* API documentation update
* Fix race condition when killing iouyap
* Catch exception if we can't change process priority on Windows
* Adds a handler for getting the Qemu related capabilities of the server. Currently includes just a check for KVM architectures.
* Fixed showing of Qemu hdb_disk_interface - it showed hda_disk_interface instead, which resulted in an odd visual glitch in the GUI.
* Made the gns3server.bat successfully start the server independent of the CWD at the time of running. It's now relative to the location of the .bat file itself.
* Add more informations in the debug status page
* Fix status link in GNS3 homepage
* Fix tests on Windows
* Fix missing boot priority order
* A debug status page embed in the server
* Fix test on Windows
* Update links for new website.
* Contributing instructions


## 1.3.13 11/12/2015

* Update links for new website.

## 1.3.12 11/12/2015

* Contributing instructions
* Correctly display log messages.
* Tentative fix for "WinError 64 The specified network name is no longer available" issues.
* Fix minor errors reported by codacy.com
* Add doc on how to got code coverage
* Raise an error when you use a port outside the ranges
* Fix asyncio error when closing the app
* Release UDP ports when closing a Qemu VM. Fixes #323.

## 1.4.0rc2 10/12/2015

* Add log about wher iou capture packet
* Replace by another TCP port if port is already used
* Fix ProcessLookupError in Qemu
* Increase vmrun timeout to 120 seconds. Ref #360.
* Fixes termination notification to indicate the right process name (IOU vs iouyap). Ref #359.
* Fixes error with non initialized uBridge. Fixes #367.
* Remove debug that can crash qemu
* Support VM usage for qemu
* Raise an error if psutil version is invalid

## 1.4.0rc1 12/11/2015

* Raise error if server received windows path
* Update sentry key
* Remove NIO FIFO and Mcast (unused). Fixes #348.
* Support VPCS 0.6.1
* Fix duplicate of -no-kvm options
* Raise an error if user send a non local path to remote server
* Fix minor issues
* Apply pep8 fix
* Sets console end port to 7000. Fixes #343.
* Drop netifaces (replaced by psutil). Fixes #344.
* Correctly display log messages.
* Tentative fix for "WinError 64 The specified network name is no longer available" issues.
* Return relative path for dynamips images
* Fix add existing IOS not working
* Correctly enable faulthandler for dev version
* Avoid test crash if GNS3 is running on the same computer
* Allow to return an empty project name because it's allowed in creation
* Test with python 3.5
* Add doc on how to got code coverage

## 1.4.0b5 02/11/2015

* Freeze requirements for aiohttp because 0.18 doesn't support Python 3.4.
* Fix crash in IOU config export.
* Raise an error when you use a port outside the ranges. Fixes #739.
* Fixes Windows named pipe issue. Fixes #340.

## 1.4.0b4 19/10/2015

* Support for modifications to a base Qemu VM (not a linked clone).
* Force canceling all task when shutdown server
* Update api documentation
* Enforce console port for VNC
* Fixes issue when loading a project using VMware vmnet interfaces. Fixes #319.
* Support for NAT connection with cloud for VMware VMs. Fixes #322.
* Change message when VMware is not installed on Linux. Ref #326.
* Send a warning notification if there is not enough RAM left to start a VM. Implements #329.
* Asyncio Qemu fix and raise error if coroutine not used
* Fix asyncio error when closing the app
* Removes VMware lock check. Fixes #328.
* Wait for pipe file to be created before starting the remote console for VMware and VirtualBox VMs. Fixes #331.
* Release UDP ports when closing a Qemu VM. Fixes #323.
* Escape other usage of glob
* Fix Dynamips identifier is already used by another router
* Protect Dynamips against bad glob.
* Fix issue with Qemu networking following merge.
* OVA file support
* Support listing images in subdirectories.
* Catch ProcessLookupError in Qemu VM.
* Fixes uncalled coroutine.
* Use the correct UDP tunnel Qemu syntax for version > 1.1.0 when legacy networking is enabled.
* VMware player linux support.
* Prevent launching a packet capture with a non-ASCII path when using Dynamips.
* Do not require a TAP interface to already exist. Fixes #321.
* Do not automatically delete Dynamips bootflash file because they are necessary to restore VLANs on the c3600 platform.

## 1.3.11 07/10/2015

* Escape other usage of glob
* Fix Dynamips identifier is already used by another router
* Protect dynamips against bad glob
* Catch ProcessLookupError in Qemu VM.
* Use the correct UDP tunnel Qemu syntax for version > 1.1.0 when legacy networking is enabled.
* Prevent launching a packet capture with a non-ASCII path when using Dynamips.
* Do not automatically delete Dynamips bootflash file because they are necessary to restore VLANs on the c3600 platform.
* Fix dynamips configuration lost when you delete a node
* Clarify error message when we got UTF-8 chars in the iourc file
* Check for valid FR or ATM switch mappings. Fixes #300.

## 1.4.0b3 22/09/2015

* Fix dynamips configuration lost when you delete a node
* Clarify error message when we got UTF-8 chars in the iourc file
* Use custom VMnet interfaces without host adapter when uBridge is not used. Fixes #673.
* Automatically add the -no-kvm option if -icount is detected to help with the migration of ASA VMs created before version 1.4
* Check for valid FR or ATM switch mappings. Fixes #300.
* Catch exception when a process cannot be killed. Fixes #296.


## 1.4.0beta2 17/09/2015

* Fix a crash at vmware stop
* Fix a crash when starting a VMware vm
* Add how to add vmnet interfaces explantion in the error message
* Fix path of VMinventory for fusion
* Force close the keep alive when sending a 401
* Do not automatically delete Dynamips bootflash file because they are necessary to restore VLANs on the c3600 platform.
* Wait that an user press a key to stop gns3vmnet.exe on Windows.
* Throw an error if ubridge as incorrect permissions. Fixes #312.
* This may fix "The semaphore timeout period has expired" error on Windows. #311.
* Fixes bug with VMware VM connections + moves some uBridge code to BaseVM.
* Support for packet capture on VMware VM links.
* Fix ProcessLookupError on _checkAlive Qemu
* VMware Fusion support with uBridge.
* Updates vmnet script to support Windows.
* Do not block on .lock for VMware OSX
* Require Dynamips version 0.2.16 to change the default QinQ Ethernet type.
* Initial Docker support from Google Summer of Code (not enabled)
* Check for valid FR or ATM switch mappings. Fixes #300.
* VirtualBox VMs can only be started if powered off. Fixes #299.
* Support of VPCS 0.8
* Allows VMware VMs to use vmnet interfaces for connections without using uBridge. Fixes #295.
* Fixes path to vmnet-cli on Mac OS X.
* Updates vmnet script to support Mac OS X.
* Fix closing project when multiple project is open
* Fix project not closing
* Qemu user options are at the end. It's allow user to add his own net interfaces
* Change the way we look for Qemu path
* Lock qemu vm during start / stop operations
* In the error message explain how to turn off KVM support
* Fix when you stop qemu on windows you have an error
* Fix Qemu cannot be used on Windows
* Allow to start server with python -m gns3server
* Should solve the BufferError by avoiding using thread
* Catch UnicodeEncodeError when passing unicode char as qemu options
* EthernetSwitch: Allow to choose ethertype for QinQ outer tag.
* Backport: fixes NAT NIO for Qemu VMs (do not launch any legacy scripts)
* Fixes NAT NIO for Qemu VMs (do not launch any legacy scripts)
* Lower VMware requirements to Workstation version 10 and Player version 6.
* Fixes Unicode error. Fixes #290.
* Don't delete Dynamips ROM files. They are used to restore the nvram.
* Adds pywin32 dependency in setup.py for Windows.

## 1.3.10 04/09/2015

* Catch exception when a process cannot be killed. Fixes #296.
* Backport: fixes NAT NIO for Qemu VMs (do not launch any legacy scripts)
* Fixes Unicode error. Fixes #290.
* Don't delete Dynamips ROM files. They are used to restore the nvram.

## 1.4.0beta1 07/08/2015

* Fix ram setting for Qemu
* Explicit set qemu memory as MB
* Turn off KVM for non x86 architectures
* Send an error when vmware executable cannot be found on Linux. Fixes #288.
* Support for CPUs setting for Qemu VMs.

## 1.4.0alpha4 04/08/2015

* Quote command in qemu debug logs so you can copy/paste them
* Support for Qemu disk interfaces, cd/dvd-rom image and boot priority. Fixes #278.
* Check for VMware Player version >= 7 and VMware Workstation >= 11. Fixes #286.
* Catch GeneratorExit exception when trying to create a Ghost IOS image.
* Backport: removes code that deletes IOS router instance files.

## 1.3.9 03/08/2015

* Backport: removes code that deletes IOS router instance files.

## 1.4.0alpha3 28/07/2015

* Raise error if qemu image already exist when creating disk
* Prevent user to create a qemu to a different directory on non local server
* VMnet manager on Linux: check that VMware has been installed.
* Fixes UnicodeDecodeError when reading a VMware file.
* Fixes KeyError: "ethernet0.connectiontype". Fixes #276.
* Fixes replace errors. Fixes #284.
* Catch ProcessLookupError when updating iouyap config. Fixes #255.
* API for creating a qemu disk image
* Prevent starting different hypervisors that leverage hardware virtualization (VT-x/AMD-V). Fixes #548.
* Fixes IOS adapters and WICS cannot be removed. Fixes #282.
* Makes sure the loop is running when closing the app.
* Catch Permission denied when writing to VMX file while closing VMware VM. Fixes #277.
* Catch GeneratorExit exception. Fixes #231.
* Fixes missing chipset info for VirtualBox VM (maybe some older VirtualBox version don't have it). Fixes #254.
* Changes how to look for the vmrun.exe location.
* Update documentation
* API for listing current projects

## 1.3.8 27/07/2015

* Catch ProcessLookupError when updating iouyap config. Fixes #255.
* Fixes IOS adapters and WICS cannot be removed. Fixes #282.
* Makes sure the loop is running when closing the app.
* Catch GeneratorExit exception. Fixes #231.
* Fixes missing chipset info for VirtualBox VM. Fixes #254.
* Fixes IOURC upload.
* Restore images & projects tarballs
* Allow users to backup projects and images.
* Update gns3.conf.upstart.
* Fix incorrect vboxmanage sudo command.
* Backport from 1.4: option to drop nvram & disk files for IOS routers in order to save disk space.
* Backport from 1.4: Remove timeout to wait for connections to finish.
* Backport from 1.4: Fixes RuntimeError: Event loop is closed.
* Backport from 1.4: Bind host on 0.0.0.0 when checking for a free UDP port.

## 1.4.0alpha2 22/07/2015

* Deactivate uBridge process monitoring (process returns 1 on Windows when stopping).
* Prevent using different hypervisors that leverage hardware virtualization. - Implemented for Qemu when a VMware or VirtualBox VM with hardware virtualization is already running. - Implemented for VirtualBox only when a Qemu VM with KVM is already running.
* Check for uBridge version and catch uBridge errors.
* Remove default FLASH when no hda disk for Qemu VMs. Fixes  #535.
* Use the registry to find vmrun if the default VMware install path does not exist.
* Bind host on 0.0.0.0 when checking for a free UDP port.
* Fixes RuntimeError: Event loop is closed. Fixes #266.
* Update gns3.conf.upstart
* Implements uBridge hypervisor.
* Take VMware file encoding into account. Fixes #261.

## 1.4.0alpha1 09/07/2015

* Update API documentation
* Allow to send the iourc when starting the VM
* Return stdout when a process crash for IOU, Dynamips, uBridge and VPCS.
* Adds -no-kvm to the ASA template and ignore -no-kvm on platforms other than Linux. Should resolve #472.
* Allow user to change the configuration file
* Fix double loading of config from working directory
* CORS support
* Support server config in current working directory
* List only valid existing IOS images (for IOS router wizard).
* Checks if IOS image exist at startup and not during node creation. Fixes #240.
* When a qemu VM crash send the log to the client.
* Add a vm_directory field
* Check for /dev/kvm. Fixes #245.
* Moves KVM setting to Qemu server preferences. Fixes #244.
* VNC console support for Qemu VMs.
* Test all IOU requirements at VM startup
* ACPI shutdown support for VMware VMs. Fixes #436.
* Compute a md5sum of images for futur purpose
* Adds gns3-netifaces to dependencies only if netifaces isn't already installed otherwise this requires a compilation and therefore the Python development files.
* Adds an IP address for each interface returned by the interfaces API method.
* Add log when we didn't close a project due to another client
* Limit file size during upload
* Convert old -enable-kvm to kvm settings for Qemu
* Cleanup SSL certificate support
* Improve memory consumption of file upload with the HTML form
* systemd start script 
* Enable KVM acceleration option.
* Check interface is up before connecting a NIO (Linux only). Fixes #277.
* IPv6 support.
* Import/Export support for IOU nvrams.
* Install qt5 for travis
* Option to drop nvram & disk files for IOS routers in order to save disk space.
* Drop python 3.3
* Support for base MAC address for Qemu VMs.
* ACPI shutdown support for Qemu VMs.
* ACPI shutdown support for VirtualBox VMs.
* Upload images API
* A notification stream with process monitoring
* VMware support 

## 1.3.7 22/06/2015

* Prevent install on Python 2

## 1.3.6 16/06/2015

* Fix an issue with 1.4dev compatibility

## 1.3.5 16/06/15

* Ignore invalid characters when reading the output of a process
* Turn on / off authentication
* Ensure no colored output on Windows
* Do not stop saving IOS router configs when there is an exception while a project is committed.
* Create a private config file if expected
* Distribute our own version of netifaces working with python 3
* Fix crash if a private config exist in IOS but no private config file
* Basic Auth support
* Fix crash when virtualbox list of VMS return an empty line

## 1.3.4 02/06/15

* Drop useless dependencie dateutil
* Check if port or adapter is connected before starting/stopping a packet capture. Fixes #196.
* Prevent users to add links to running Qemu VMs and start a capture on running VirtualBox VMs.
* Fixes bug: couldn't set PCMCIA disk1 size for IOS routers.
* Fix crash if you pass an invalid hostname
* Catch VPCS kill errors
* Raise a VirtualBox error if adapter doesn't exists
* Ignore VirtualBox VM Name with a carriage return in name
* Cleanup the temporary project after modules have been notified of the path change
* Do not return error if we can't remove the old project directory
* Catch encoding errors in windows logger
* Use setter for the qemu_path (allow to pass only the binary name)
* Fixes TAP connection when using VPCS.
* Fix crash launching qemu on OSX from another location.
* Adds NAT NIO in device schema validation so they can return an error that it is not supported.

## 1.3.3 14/05/15

* Check for empty iourc path.
* Fixes bugs with IOS router configs. Fixes #354.
* Use a temporary directory as egg cache
* Catch crash error in IOU in case of permission denied

## 1.3.3rc1 07/05/2015

* Return an error if an adapter slot doesn't exist on an IOS router.
* NIO NAT support for VirtualBox VMs.
* NIO NAT support for QEMU VMs (user mode back-end is used).
* Throw an error if user put an invalid port range in config file
* Turn off configuration parser interpolation
* Catch configuration file parsing errors
* Force closing the event loop to avoid warning with Python 3.4.3
* Catch error when you can't mark a project as no longer temporary
* Catch BrokenPipeError for OSX frozen server
* Match how IOU initial-config is set for VPCS VM.
* Refactors how startup-config and private-config are handled for IOS routers.
* Catch the "WinError 0 The operation completed successfully" exception at a higher level.
* Fix temporary project not cleanup with save as
* If image is not found in VM directory look in images folder
* Ordered MAC addresses for QEMU based VMs.
* Merge remote-tracking branch 'origin/master'
* Force utf-8 configuraton files reading
* Do not list file starting with a . in upload handler
* Do not crash when closing a project if VirtualBox is not accessible
* Catch connection reset errors


## 1.3.2 28/04/2015

* Cleanup the VirtualBox Media Manager after closing a project.
* Avoid Cygwin warning with VPCS on Windows.
* Close VirtualBox VM linked clone disks after the VM is unregistered.
* TAP interface support for QEMU VMs.
* Return an explicit error when a NIO type is not supported by a VM.
* Do not erase the IOU config
* Explicit utf-8 decoding.
* Check NIO exists when stopping an IOU capture.
* Fixes c7200 NPE setting.
* Fixes VPCS process termination.
* Catch FileNotFoundError exception in os.getcwd()
* Explicit utf-8 encoding where necessary to avoid Unicode errors on Windows (we require/set an utf-8 locale on other systems).
* Fixes #270. Relative paths management with empty ones.
* New crash report key and doesn't send report for developers
* Catch COM errors when connecting to WMI.
* Don't assume the PATH environment variable exists.
* Use UUIDs instead of the VM names for VirtualBox pipe paths.
* Add --log options for daemon support
* Basic upstart script
* Add qemu-kvm to the list of binary
* Fix IOU licence check flag
* Config paths are not used when updating Dynamips or IOU VM settings.
* Fixes initial-configs that were not restored when opening a project containing IOU VMs.
* Prevent parallel execution of VBox commands
* Fix a crash when in some cases you can't access to VBOX state
* Fix crash if VirtualBox doesn't return API version
* Fix a crash in VirtualBox vm creation
* Allocate random names for Dynamips NIOs.
* Explicitly delete Dynamips NIOs and unmap VCs for ATM and Frame-Relay switches.

## 1.3.1 11/04/2015

* Release

## 1.3.1rc4 09/04/2015

* Initial config file content can be empty (fix export issues)
* Fix crash if IOU initial config is emtpy
* Return more informations about bad requests for crash reports
* Allow less strict dependencies for easier install
* Missing project name in documentation
* Some spring cleaning


## 1.3.1rc3 07/04/2015

* Fix missing IOU documentation
* Add missing project name in curl documentation
* Look in old IOU images location in order to smooth transition

## 1.3.1rc2 06/04/2015

* Do not overwrite initial-config IOU if client send an empty
* Fix documentation about /ports/udp

## 1.3.1rc1 05/04/2015

* Fix issues with macos X dynamips not freeing UDP port
* Fix encoding error when saving dynamips configuration
* The upload web page return a 200 in case of error (IE compatibility)
* Do not crash if dynamips config contain non ascii chars
* Test path with chinese charcaters in Qemu
* Do not crash if no console port is available for VBox
* Raise a DynamipsError if we can't access to VM status
* Check name of the VBoxManage executable
* Exclude docs and tests package from distribution
* Catch error when qemu additional options are invalid
* Fix ClientDisconnectedError
* Fix crash when NIO doesn't exist
* Turn off crash report if raven not available
* Fix crash when IOU script file is incorrect

## 1.3.0 30/03/2015

* Fix issue when asyncio read is cancelled and data is still sent by Dynamips hypervisor.
* Fix unicode decode error when saving IOS router configs.
* Fix error when missing adapter in Dynamips IOS router.
* Fix crash if we call stop on dynamips on non started process.
* Fix use_default_iou_values param was not set.
* Fix issue when IOURC environment variable is set to None.
* Fix issue when exporting IOS router configs.
* Fix check if VPCS process is running.
* Fix bug when remove_nio() is not a coroutine for ATM and FR switches.
* Fix how to test if iou and iouyap are running.
* Allocate a random port for Qemu monitor. Fixes issue with pre 1.3 projects.
* Fix default chassis bug.

## 1.3.0rc2 23/03/2015

* Update sentry key
* Prevent error when suspend/resume is not supported in QEMU VM.
* Adds project id when requesting UDP port.
* Make sure used ports in a project are cleaned up when closing it.
* Save configs when project is committed.
* Initialize chassis when creating an IOS router. Fixes  #107.
* Lock the dynamips reader an writer

## 1.3.0rc1 19/03/2015

* Save IOS router config when saving the project
* Look in legacy IOU images directory
* Support IOURC upload
* Configuration on UNIX
* Support all QEMU status
* Bind tunnel UDP to the correct source index

## 1.3.0beta2 13/03/2015

* Fixed issue when VBoxManage returns an error.
* Server handler to shutdown a local server.
* List the iourc file in upload handler.
* Fixed hostid error.
* Support RAM setting for VirtualBox VMs.
* Alternative local server shutdown (intended for Windows).
* Request user permission to kill the local server if it cannot be stopped.

## 1.3.0beta1 11/03/2015

* Optional IOU license key check.
* Relative path support of IOU, IOS and Qemu images.
* Do not give attachment warning for generic attachments in VirtualBox.
* Support for HDC and HDD disk images in Qemu.
* Fixed bug when starting a packet capture in VirtualBox with the project path containing spaces.
* Renames server.conf and server.ini to gns3_server.conf and gns3_server.ini respectively.
* Use TCP instead of Telnet to communicate with Qemu monitor.
* Have the server look in the right place for relative image paths.
* Fixed bugs when checking if this is a local project.
* Concert old projects on remote servers.
* Properly restore configs for Dynamips routers.
* Fixed rename bug for linked clones in VirtualBox.
* Makes absolute path checks work on Windows.
* Upload IOURC file via the web interface
* Upload interface allows users to choose an image type.
* Fixed Qemu networking.
* Fixed suspend and resume for Qemu VMs.
* Fixed crash when you start capture on a non running IOU.
* Fixed Telnet server initialization issue in VirtualBox.
* Disconnect network cable if adapter is not attached in VirtualBox vNIC.

## 1.3.0alpha1 03/03/2015

* HTTP Rest API instead of WebSocket
* API documentation
* Create a dedicated configuration file for the server: server.conf
* Temporary projects are real project
* Use UUID instead of id

## 1.2.3 2015/01/17

* Fixed broken -netdev + legacy virtio in Qemu support.
* Ping and traceroute added to the IOU VM.

## 1.2.2 2015/01/16

### Small improvements / new features

* Auxiliary console support for IOS routers.
* Suspend / resume support for Qemu.
* Dynamically configure network connections of running Qemu VMs (only with recent Qemu versions).
* VPCS multi-host support (useful for old .net labs).
* Possibility to run VirtualBox as another user (Linux/OSX only).
* Support for IOURC file on the server side.
* Bumped the maximum network adapters to 32 for Qemu (depending on Qemu version you cannot go above 8 or even 28, Qemu will just not start).
* Added snapshot named 'reset' to linked cloned VirtualBox VMs.
* More network interface options to the Qemu VM configuration interface as well as descriptions for all NICs.
* More checks on minimum RAM for IOS routers and updates default values to match the latest IOS image requirements.
* Fixed bug when importing Host node with UDP NIOs.

## 1.2.1 2014/12/04

* Early support for IOSv and IOSv-L2 (with Qemu for now, which is slow on Windows/Mac OS X).
* Support for CPU throttling and process priority for Qemu.
* Fixed C7200 IO cards insert/remove issues and makes C7200-IO-FE the default.
* Updated the IOU VM with iouyap version 0.95 (packet capture).


## 1.2 2014/11/20

* New VirtualBox support
* New Telnet server for VirtualBox.
* Add detection of qemu and qemu.exe binaries.
* New host node (cloud with all available Ethernet & TAP interfaces added).
* Option to allow console connections to any local IP address when using the local server.
* VirtualBox linked clones support (experimental, still some problems with temporary projects).


## 1.1 2014/10/23

* Serial console for local VirtualBox.
<|MERGE_RESOLUTION|>--- conflicted
+++ resolved
@@ -1,6 +1,5 @@
 # Change Log
 
-<<<<<<< HEAD
 ## 2.2.0a1 29/01/2019
 
 * Restore reload support for nodes.
@@ -140,7 +139,7 @@
 * Replace asyncio.async with ensure_future because of deprecation, Fixes: #1269
 * Implement #1153 into 2.2 branch.
 * Pin prompt-toolkit to latest version 1.0.15
-=======
+
 ## 2.1.12 23/01/2019
 
 * Tune how to get the size of SVG images. Ref https://github.com/GNS3/gns3-gui/issues/2674.
@@ -152,7 +151,6 @@
 * Only require Xtigervnc or Xvfb+x11vnc for Docker with vnc console. Ref #1438
 * Support tigervnc in Docker VM. Ref #1438
 * Update minimum VIX version requirements for VMware. Ref #1415.
->>>>>>> 62c51edb
 
 ## 2.1.11 28/09/2018
 
