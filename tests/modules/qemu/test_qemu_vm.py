--- conflicted
+++ resolved
@@ -275,11 +275,7 @@
             "-net",
             "none",
             "-device",
-<<<<<<< HEAD
-            "e1000,mac=00:00:ab:0e:0f:00",
-=======
             "e1000,mac=00:00:ab:0e:0f:00"
->>>>>>> 5bb870dc
         ]
 
 
