--- conflicted
+++ resolved
@@ -189,15 +189,9 @@
 async def test_upload_image_permission_denied(compute_api, images_dir):
 
     os.makedirs(os.path.join(images_dir, "IOS"), exist_ok=True)
-    with open(os.path.join(images_dir, "IOS", "test3.tmp"), "w+") as f:
+    with open(os.path.join(images_dir, "IOS", "test2.tmp"), "w+") as f:
         f.write("")
-    os.chmod(os.path.join(images_dir, "IOS", "test3.tmp"), 0)
+    os.chmod(os.path.join(images_dir, "IOS", "test2.tmp"), 0)
 
-<<<<<<< HEAD
-    with patch("gns3server.utils.images.default_images_directory", return_value=str(tmpdir)):
-        response = await compute_api.post("/dynamips/images/test3", "TEST", raw=True)
-        assert response.status == 409
-=======
     response = await compute_api.post("/dynamips/images/test2", body="TEST", raw=True)
-    assert response.status == 409
->>>>>>> 27da8458
+    assert response.status == 409