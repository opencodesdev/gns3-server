# -*- coding: utf-8 -*-
#
# Copyright (C) 2015 GNS3 Technologies Inc.
#
# This program is free software: you can redistribute it and/or modify
# it under the terms of the GNU General Public License as published by
# the Free Software Foundation, either version 3 of the License, or
# (at your option) any later version.
#
# This program is distributed in the hope that it will be useful,
# but WITHOUT ANY WARRANTY; without even the implied warranty of
# MERCHANTABILITY or FITNESS FOR A PARTICULAR PURPOSE.  See the
# GNU General Public License for more details.
#
# You should have received a copy of the GNU General Public License
# along with this program.  If not, see <http://www.gnu.org/licenses/>.

import aiohttp
import os
import shutil
import asyncio
from uuid import UUID, uuid4

from ..config import Config
from ..utils.asyncio import wait_run_in_executor

import logging
log = logging.getLogger(__name__)


class Project:

    """
    A project contains a list of VM.
    In theory VM are isolated project/project.

    :param project_id: Force project identifier (None by default auto generate an UUID)
    :param location: Parent path of the project. (None should create a tmp directory)
    :param temporary: Boolean the project is a temporary project (destroy when closed)
    """

    def __init__(self, project_id=None, location=None, temporary=False):

        if project_id is None:
            self._id = str(uuid4())
        else:
            try:
                UUID(project_id, version=4)
            except ValueError:
                raise aiohttp.web.HTTPBadRequest(text="{} is not a valid UUID".format(project_id))
            self._id = project_id

        self._location = None
        if location is None:
            self._location = self._config().get("project_directory", self._get_default_project_directory())
        else:
            self.location = location

        self._vms = set()
        self._vms_to_destroy = set()
        self._path = os.path.join(self._location, self._id)
        try:
            os.makedirs(self._path, exist_ok=True)
        except OSError as e:
            raise aiohttp.web.HTTPInternalServerError(text="Could not create project directory: {}".format(e))
        self.temporary = temporary
        log.debug("Create project {id} in directory {path}".format(path=self._path, id=self._id))

    def _config(self):

        return Config.instance().get_section_config("Server")

    @classmethod
    def _get_default_project_directory(cls):
        """
        Return the default location for the project directory
        depending of the operating system
        """

        path = os.path.normpath(os.path.expanduser("~/GNS3/projects"))
        try:
            os.makedirs(path, exist_ok=True)
        except OSError as e:
            raise aiohttp.web.HTTPInternalServerError(text="Could not create project directory: {}".format(e))
        return path

    @property
    def id(self):

        return self._id

    @property
    def location(self):

        return self._location

    @location.setter
    def location(self, location):

        if location != self._location and self._config().get("local", False) is False:
            raise aiohttp.web.HTTPForbidden(text="You are not allowed to modifiy the project directory location")

        self._location = location

    @property
    def path(self):

        return self._path

    @path.setter
    def path(self, path):

        if path != self._path and self._config().get("local", False) is False:
            raise aiohttp.web.HTTPForbidden(text="You are not allowed to modifiy the project directory location")

        self._path = path

    @property
    def vms(self):

        return self._vms

    @property
    def temporary(self):

        return self._temporary

    @temporary.setter
    def temporary(self, temporary):

        if hasattr(self, 'temporary') and temporary == self._temporary:
            return

        self._temporary = temporary

        if self._temporary:
            try:
                with open(os.path.join(self._path, ".gns3_temporary"), 'w+') as f:
                    f.write("1")
            except OSError as e:
                raise aiohttp.web.HTTPInternalServerError(text="Could not create temporary project: {}".format(e))
        else:
            if os.path.exists(os.path.join(self._path, ".gns3_temporary")):
                os.remove(os.path.join(self._path, ".gns3_temporary"))

    def vm_working_directory(self, vm):
        """
        Return a working directory for a specific VM.
        If the directory doesn't exist, the directory is created.

        :param vm: An instance of VM
        :returns: A string with a VM working directory
        """

        workdir = os.path.join(self._path, vm.manager.module_name.lower(), vm.id)
        try:
            os.makedirs(workdir, exist_ok=True)
        except OSError as e:
            raise aiohttp.web.HTTPInternalServerError(text="Could not create the VM working directory: {}".format(e))
        return workdir

    def capture_working_directory(self):
        """
        Return a working directory where to store packet capture files.

        :returns: path to the directory
        """

        workdir = os.path.join(self._path, "captures")
        try:
            os.makedirs(workdir, exist_ok=True)
        except OSError as e:
            raise aiohttp.web.HTTPInternalServerError(text="Could not create the capture working directory: {}".format(e))
        return workdir

    def mark_vm_for_destruction(self, vm):
        """
        :param vm: An instance of VM
        """

        self.remove_vm(vm)
        self._vms_to_destroy.add(vm)

    def __json__(self):

        return {
<<<<<<< HEAD
            "project_id": self._id,
            "location": self._location,
            "temporary": self._temporary
=======
            "project_id": self._uuid,
            "temporary": self._temporary,
            "path": self._path,
            "location": self._location
>>>>>>> c5c219ff
        }

    def add_vm(self, vm):
        """
        Add a VM to the project.
        In theory this should be called by the VM manager.

        :param vm: A VM instance
        """

        self._vms.add(vm)

    def remove_vm(self, vm):
        """
        Remove a VM from the project.
        In theory this should be called by the VM manager.

        :param vm: A VM instance
        """

        if vm in self._vms:
            self._vms.remove(vm)

    @asyncio.coroutine
    def close(self):
        """Close the project, but keep information on disk"""

        yield from self._close_and_clean(self._temporary)

    @asyncio.coroutine
    def _close_and_clean(self, cleanup):
        """
        Close the project, and cleanup the disk if cleanup is True

        :param cleanup: If True drop the project directory
        """

        for vm in self._vms:
            if asyncio.iscoroutinefunction(vm.close):
                yield from vm.close()
            else:
                vm.close()
        if cleanup and os.path.exists(self.path):
            try:
                yield from wait_run_in_executor(shutil.rmtree, self.path)
            except OSError as e:
                raise aiohttp.web.HTTPInternalServerError(text="Could not delete the project directory: {}".format(e))

    @asyncio.coroutine
    def commit(self):
        """Write project changes on disk"""

        while self._vms_to_destroy:
            vm = self._vms_to_destroy.pop()
            directory = self.vm_working_directory(vm)
            if os.path.exists(directory):
                try:
                    yield from wait_run_in_executor(shutil.rmtree, directory)
                except OSError as e:
                    raise aiohttp.web.HTTPInternalServerError(text="Could not delete the project directory: {}".format(e))
            self.remove_vm(vm)

    @asyncio.coroutine
    def delete(self):
        """Remove project from disk"""

        yield from self._close_and_clean(True)

    @classmethod
    def clean_project_directory(cls):
        """At startup drop old temporary project. After a crash for example"""

        config = Config.instance().get_section_config("Server")
        directory = config.get("project_directory", cls._get_default_project_directory())
        if os.path.exists(directory):
            for project in os.listdir(directory):
                path = os.path.join(directory, project)
                if os.path.exists(os.path.join(path, ".gns3_temporary")):
                    log.warning("Purge old temporary project {}".format(project))
                    shutil.rmtree(path)<|MERGE_RESOLUTION|>--- conflicted
+++ resolved
@@ -184,16 +184,10 @@
     def __json__(self):
 
         return {
-<<<<<<< HEAD
             "project_id": self._id,
             "location": self._location,
-            "temporary": self._temporary
-=======
-            "project_id": self._uuid,
             "temporary": self._temporary,
             "path": self._path,
-            "location": self._location
->>>>>>> c5c219ff
         }
 
     def add_vm(self, vm):
