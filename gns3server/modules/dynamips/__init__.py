--- conflicted
+++ resolved
@@ -204,19 +204,12 @@
         yield from super().project_closed(project)
         # delete useless Dynamips files
         project_dir = project.module_working_path(self.module_name.lower())
-<<<<<<< HEAD
-        files = glob.glob(glob.escape(os.path.join(project_dir, "*.ghost")))
-        files += glob.glob(glob.escape(os.path.join(project_dir, "*_lock")))
-        files += glob.glob(glob.escape(os.path.join(project_dir, "ilt_*")))
-        files += glob.glob(glob.escape(os.path.join(project_dir, "c[0-9][0-9][0-9][0-9]_i[0-9]*_rommon_vars")))
-        files += glob.glob(glob.escape(os.path.join(project_dir, "c[0-9][0-9][0-9][0-9]_i[0-9]*_log.txt")))
-=======
-        files = glob.glob(os.path.join(glob_escape(project_dir), "*.ghost"))
-        files += glob.glob(os.path.join(glob_escape(project_dir), "*_lock"))
-        files += glob.glob(os.path.join(glob_escape(project_dir), "ilt_*"))
-        files += glob.glob(os.path.join(glob_escape(project_dir), "c[0-9][0-9][0-9][0-9]_i[0-9]*_rommon_vars"))
-        files += glob.glob(os.path.join(glob_escape(project_dir), "c[0-9][0-9][0-9][0-9]_i[0-9]*_log.txt"))
->>>>>>> 9b740e85
+
+        files = glob.glob(os.path.join(glob.escape(project_dir), "*.ghost"))
+        files += glob.glob(os.path.join(glob.escape(project_dir), "*_lock"))
+        files += glob.glob(os.path.join(glob.escape(project_dir), "ilt_*"))
+        files += glob.glob(os.path.join(glob.escape(project_dir), "c[0-9][0-9][0-9][0-9]_i[0-9]*_rommon_vars"))
+        files += glob.glob(os.path.join(glob.escape(project_dir), "c[0-9][0-9][0-9][0-9]_i[0-9]*_log.txt"))
         for file in files:
             try:
                 log.debug("Deleting file {}".format(file))
@@ -229,7 +222,7 @@
 
         # Release the dynamips ids if we want to reload the same project
         # later
-        if project.id:
+        if project.id in self._dynamips_ids:
             del self._dynamips_ids[project.id]
 
     @asyncio.coroutine
