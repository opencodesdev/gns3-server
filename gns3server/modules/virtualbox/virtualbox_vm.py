# -*- coding: utf-8 -*-
#
# Copyright (C) 2014 GNS3 Technologies Inc.
#
# This program is free software: you can redistribute it and/or modify
# it under the terms of the GNU General Public License as published by
# the Free Software Foundation, either version 3 of the License, or
# (at your option) any later version.
#
# This program is distributed in the hope that it will be useful,
# but WITHOUT ANY WARRANTY; without even the implied warranty of
# MERCHANTABILITY or FITNESS FOR A PARTICULAR PURPOSE.  See the
# GNU General Public License for more details.
#
# You should have received a copy of the GNU General Public License
# along with this program.  If not, see <http://www.gnu.org/licenses/>.

"""
VirtualBox VM instance.
"""

import sys
import shlex
import re
import os
import subprocess
import tempfile
import shutil
import socket
import time

from .virtualbox_error import VirtualBoxError
from .adapters.ethernet_adapter import EthernetAdapter
from ..attic import find_unused_port
from .telnet_server import TelnetServer

if sys.platform.startswith('win'):
    import msvcrt
    import win32file

import logging
log = logging.getLogger(__name__)


class VirtualBoxVM(object):
    """
    VirtualBox VM implementation.

    :param vboxmanage_path: path to the VBoxManage tool
    :param name: name of this VirtualBox VM
    :param vmname: name of this VirtualBox VM in VirtualBox itself
    :param working_dir: path to a working directory
    :param host: host/address to bind for console and UDP connections
    :param vbox_id: VirtalBox VM instance ID
    :param console: TCP console port
    :param console_start_port_range: TCP console port range start
    :param console_end_port_range: TCP console port range end
    """

    _instances = []
    _allocated_console_ports = []

    def __init__(self,
                 vboxmanage_path,
                 name,
                 vmname,
                 working_dir,
                 host="127.0.0.1",
                 vbox_id=None,
                 console=None,
                 console_start_port_range=4512,
                 console_end_port_range=5000):

        if not vbox_id:
            self._id = 0
            for identifier in range(1, 1024):
                if identifier not in self._instances:
                    self._id = identifier
                    self._instances.append(self._id)
                    break

            if self._id == 0:
                raise VirtualBoxError("Maximum number of VirtualBox VM instances reached")
        else:
            if vbox_id in self._instances:
                raise VirtualBoxError("VirtualBox identifier {} is already used by another VirtualBox VM instance".format(vbox_id))
            self._id = vbox_id
            self._instances.append(self._id)

        self._name = name
        self._working_dir = None
        self._host = host
        self._command = []
        self._vboxmanage_path = vboxmanage_path
        self._started = False
        self._console_start_port_range = console_start_port_range
        self._console_end_port_range = console_end_port_range

        self._telnet_server_thread = None
        self._serial_pipe = None

        # VirtualBox settings
        self._console = console
        self._ethernet_adapters = []
        self._headless = False
        self._enable_remote_console = True
        self._vmname = vmname
        self._adapter_start_index = 0
        self._adapter_type = "Intel PRO/1000 MT Desktop (82540EM)"

        working_dir_path = os.path.join(working_dir, "vbox", "vm-{}".format(self._id))

        if vbox_id and not os.path.isdir(working_dir_path):
            raise VirtualBoxError("Working directory {} doesn't exist".format(working_dir_path))

        # create the device own working directory
        self.working_dir = working_dir_path

        if not self._console:
            # allocate a console port
            try:
                self._console = find_unused_port(self._console_start_port_range,
                                                 self._console_end_port_range,
                                                 self._host,
                                                 ignore_ports=self._allocated_console_ports)
            except Exception as e:
                raise VirtualBoxError(e)

        if self._console in self._allocated_console_ports:
            raise VirtualBoxError("Console port {} is already used by another VirtualBox VM".format(console))
        self._allocated_console_ports.append(self._console)

        self._maximum_adapters = 8
        self.adapters = 2  # creates 2 adapters by default

        self._system_properties = {}
        properties = self._execute("list", ["systemproperties"])
        for prop in properties:
            try:
                name, value = prop.split(':', 1)
            except ValueError:
                continue
            self._system_properties[name.strip()] = value.strip()

        log.info("VirtualBox VM {name} [id={id}] has been created".format(name=self._name,
                                                                          id=self._id))

    def defaults(self):
        """
        Returns all the default attribute values for this VirtualBox VM.

        :returns: default values (dictionary)
        """

        vbox_defaults = {"name": self._name,
                         "vmname": self._vmname,
                         "adapters": self.adapters,
                         "adapter_start_index": self._adapter_start_index,
                         "adapter_type": "Intel PRO/1000 MT Desktop (82540EM)",
                         "console": self._console,
                         "enable_remote_console": self._enable_remote_console,
                         "headless": self._headless}

        return vbox_defaults

    @property
    def id(self):
        """
        Returns the unique ID for this VirtualBox VM.

        :returns: id (integer)
        """

        return self._id

    @classmethod
    def reset(cls):
        """
        Resets allocated instance list.
        """

        cls._instances.clear()
        cls._allocated_console_ports.clear()

    @property
    def name(self):
        """
        Returns the name of this VirtualBox VM.

        :returns: name
        """

        return self._name

    @name.setter
    def name(self, new_name):
        """
        Sets the name of this VirtualBox VM.

        :param new_name: name
        """

        log.info("VirtualBox VM {name} [id={id}]: renamed to {new_name}".format(name=self._name,
                                                                                id=self._id,
                                                                                new_name=new_name))

        self._name = new_name

    @property
    def working_dir(self):
        """
        Returns current working directory

        :returns: path to the working directory
        """

        return self._working_dir

    @working_dir.setter
    def working_dir(self, working_dir):
        """
        Sets the working directory this VirtualBox VM.

        :param working_dir: path to the working directory
        """

        try:
            os.makedirs(working_dir)
        except FileExistsError:
            pass
        except OSError as e:
            raise VirtualBoxError("Could not create working directory {}: {}".format(working_dir, e))

        self._working_dir = working_dir
        log.info("VirtualBox VM {name} [id={id}]: working directory changed to {wd}".format(name=self._name,
                                                                                            id=self._id,
                                                                                            wd=self._working_dir))

    @property
    def console(self):
        """
        Returns the TCP console port.

        :returns: console port (integer)
        """

        return self._console

    @console.setter
    def console(self, console):
        """
        Sets the TCP console port.

        :param console: console port (integer)
        """

        if console in self._allocated_console_ports:
            raise VirtualBoxError("Console port {} is already used by another VirtualBox VM".format(console))

        self._allocated_console_ports.remove(self._console)
        self._console = console
        self._allocated_console_ports.append(self._console)

        log.info("VirtualBox VM {name} [id={id}]: console port set to {port}".format(name=self._name,
                                                                                     id=self._id,
                                                                                     port=console))

    def delete(self):
        """
        Deletes this VirtualBox VM.
        """

        self.stop()
        if self._id in self._instances:
            self._instances.remove(self._id)

        if self.console and self.console in self._allocated_console_ports:
            self._allocated_console_ports.remove(self.console)

        log.info("VirtualBox VM {name} [id={id}] has been deleted".format(name=self._name,
                                                                          id=self._id))

    def clean_delete(self):
        """
        Deletes this VirtualBox VM & all files.
        """

        self.stop()
        if self._id in self._instances:
            self._instances.remove(self._id)

        if self.console:
            self._allocated_console_ports.remove(self.console)

        try:
            shutil.rmtree(self._working_dir)
        except OSError as e:
            log.error("could not delete VirtualBox VM {name} [id={id}]: {error}".format(name=self._name,
                                                                                        id=self._id,
                                                                                        error=e))
            return

        log.info("VirtualBox VM {name} [id={id}] has been deleted (including associated files)".format(name=self._name,
                                                                                                       id=self._id))

    @property
    def headless(self):
        """
        Returns either the VM will start in headless mode

        :returns: boolean
        """

        return self._headless

    @headless.setter
    def headless(self, headless):
        """
        Sets either the VM will start in headless mode

        :param headless: boolean
        """

        if headless:
            log.info("VirtualBox VM {name} [id={id}] has enabled the headless mode".format(name=self._name, id=self._id))
        else:
            log.info("VirtualBox VM {name} [id={id}] has disabled the headless mode".format(name=self._name, id=self._id))
        self._headless = headless

    @property
    def enable_remote_console(self):
        """
        Returns either the remote console is enabled or not

        :returns: boolean
        """

        return self._enable_remote_console

    @enable_remote_console.setter
    def enable_remote_console(self, enable_remote_console):
        """
        Sets either the console is enabled or not

        :param enable_remote_console: boolean
        """

        if enable_remote_console:
            log.info("VirtualBox VM {name} [id={id}] has enabled the console".format(name=self._name, id=self._id))
        else:
            log.info("VirtualBox VM {name} [id={id}] has disabled the console".format(name=self._name, id=self._id))
        self._enable_remote_console = enable_remote_console

    @property
    def vmname(self):
        """
        Returns the VM name associated with this VirtualBox VM.

        :returns: VirtualBox VM name
        """

        return self._vmname

    @vmname.setter
    def vmname(self, vmname):
        """
        Sets the VM name associated with this VirtualBox VM.

        :param vmname: VirtualBox VM name
        """

        log.info("VirtualBox VM {name} [id={id}] has set the VM name to {vmname}".format(name=self._name, id=self._id, vmname=vmname))
        self._vmname = vmname

    @property
    def adapters(self):
        """
        Returns the number of Ethernet adapters for this VirtualBox VM instance.

        :returns: number of adapters
        """

        return len(self._ethernet_adapters)

    @adapters.setter
    def adapters(self, adapters):
        """
        Sets the number of Ethernet adapters for this VirtualBox VM instance.

        :param adapters: number of adapters
        """

        # check for the maximum adapters supported by the VM
        self._maximum_adapters = self._get_maximum_supported_adapters()
        if len(self._ethernet_adapters) > self._maximum_adapters:
            raise VirtualBoxError("Number of adapters above the maximum supported of {}".format(self._maximum_adapters))

        self._ethernet_adapters.clear()
        for adapter_id in range(0, self._adapter_start_index + adapters):
            if adapter_id < self._adapter_start_index:
                self._ethernet_adapters.append(None)
                continue
            self._ethernet_adapters.append(EthernetAdapter())

        log.info("VirtualBox VM {name} [id={id}]: number of Ethernet adapters changed to {adapters}".format(name=self._name,
                                                                                                            id=self._id,
                                                                                                            adapters=adapters))

    @property
    def adapter_start_index(self):
        """
        Returns the adapter start index for this VirtualBox VM instance.

        :returns: index
        """

        return self._adapter_start_index

    @adapter_start_index.setter
    def adapter_start_index(self, adapter_start_index):
        """
        Sets the adapter start index for this VirtualBox VM instance.

        :param adapter_start_index: index
        """

        self._adapter_start_index = adapter_start_index
        self.adapters = self.adapters  # this forces to recreate the adapter list with the correct index
        log.info("VirtualBox VM {name} [id={id}]: adapter start index changed to {index}".format(name=self._name,
                                                                                                 id=self._id,
                                                                                                 index=adapter_start_index))

    @property
    def adapter_type(self):
        """
        Returns the adapter type for this VirtualBox VM instance.

        :returns: adapter type (string)
        """

        return self._adapter_type

    @adapter_type.setter
    def adapter_type(self, adapter_type):
        """
        Sets the adapter type for this VirtualBox VM instance.

        :param adapter_type: adapter type (string)
        """

        self._adapter_type = adapter_type

        log.info("VirtualBox VM {name} [id={id}]: adapter type changed to {adapter_type}".format(name=self._name,
                                                                                                 id=self._id,
                                                                                                 adapter_type=adapter_type))

    def _execute(self, subcommand, args, timeout=30):
        """
        Executes a command with VBoxManage.

        :param subcommand: vboxmanage subcommand (e.g. modifyvm, controlvm etc.)
        :param args: arguments for the subcommand.
        :param timeout: how long to wait for vboxmanage

        :returns: result (list)
        """

        command = [self._vboxmanage_path, "--nologo", subcommand]
        command.extend(args)
        try:
            result = subprocess.check_output(command, stderr=subprocess.STDOUT, universal_newlines=True, timeout=timeout)
        except subprocess.CalledProcessError as e:
            if e.output:
                # only the first line of the output is useful
                virtualbox_error = e.output.splitlines()[0]
                raise VirtualBoxError("{}".format(virtualbox_error))
            else:
                raise VirtualBoxError("{}".format(e))
        except subprocess.TimeoutExpired:
            raise VirtualBoxError("VBoxManage has timed out")
        return result.splitlines()

    def _get_vm_info(self):
        """
        Returns this VM info.

        :returns: dict of info
        """

        vm_info = {}
        results = self._execute("showvminfo", [self._vmname])
        for info in results:
            try:
                name, value = info.split(':', 1)
            except ValueError:
                continue
            vm_info[name.strip()] = value.strip()
        return vm_info

    def _get_vm_state(self):
        """
        Returns this VM state (e.g. running, paused etc.)

        :returns: state (string)
        """

        vm_info = self._get_vm_info()
        state = vm_info["State"].rsplit('(', 1)[0]
        return state.lower().strip()

    def _get_maximum_supported_adapters(self):
        """
        Returns the maximum adapters supported by this VM.

        :returns: maximum number of supported adapters (int)
        """

        # check the maximum number of adapters supported by the VM
        vm_info = self._get_vm_info()
        chipset = vm_info["Chipset"]
        maximum_adapters = 8
        if chipset == "ich9":
            maximum_adapters = int(self._system_properties["Maximum ICH9 Network Adapter count"])
        return maximum_adapters

    def _get_pipe_name(self):
        """
        Returns the pipe name to create a serial connection.

        :returns: pipe path (string)
        """

        p = re.compile('\s+', re.UNICODE)
        pipe_name = p.sub("_", self._vmname)
        if sys.platform.startswith('win'):
            pipe_name = r"\\.\pipe\VBOX\{}".format(pipe_name)
        else:
            pipe_name = os.path.join(tempfile.gettempdir(), "pipe_{}".format(pipe_name))
        return pipe_name

    def _set_serial_console(self):
        """
        Configures the first serial port to allow a serial console connection.
        """

        # activate the first serial port
        self._modify_vm("--uart1 0x3F8 4")

        # set server mode with a pipe on the first serial port
        pipe_name = self._get_pipe_name()
        args = [self._vmname, "--uartmode1", "server", pipe_name]
        self._execute("modifyvm", args)

    def _modify_vm(self, params):
        """
        Change setting in this VM when not running.

        :param params: params to use with sub-command modifyvm
        """

        args = shlex.split(params)
        self._execute("modifyvm", [self._vmname] + args)

    def _control_vm(self, params):
        """
        Change setting in this VM when running.

        :param params: params to use with sub-command controlvm

        :returns: result of the command.
        """

        args = shlex.split(params)
        return self._execute("controlvm", [self._vmname] + args)

    def _get_nic_attachements(self, maximum_adapters):
        """
        Returns NIC attachements.

        :param maximum_adapters: maximum number of supported adapters
        :returns: list of adapters with their Attachment setting (NAT, bridged etc.)
        """

        nics = []
        vm_info = self._get_vm_info()
        for adapter_id in range(0, maximum_adapters):
            entry = "NIC {}".format(adapter_id + 1)
            if entry in vm_info:
                value = vm_info[entry]
                match = re.search("Attachment: (\w+)[\s,]+", value)
                if match:
                    nics.append(match.group(1))
            else:
                nics.append(None)
        return nics

    def _set_network_options(self):
        """
        Configures network options.
        """

        nic_attachements = self._get_nic_attachements(self._maximum_adapters)
        for adapter_id in range(0, len(self._ethernet_adapters)):
            if self._ethernet_adapters[adapter_id] is None:
                # force enable to avoid any discrepancy in the interface numbering inside the VM
                # e.g. Ethernet2 in GNS3 becoming eth0 inside the VM when using a start index of 2.
                attachement = nic_attachements[adapter_id]
                if attachement:
                    self._modify_vm("--nic{} {}".format(adapter_id + 1, attachement.lower()))
                continue

            vbox_adapter_type = "82540EM"
            if self._adapter_type == "PCnet-PCI II (Am79C970A)":
                vbox_adapter_type = "Am79C970A"
            if self._adapter_type == "PCNet-FAST III (Am79C973)":
                vbox_adapter_type = "Am79C973"
            if self._adapter_type == "Intel PRO/1000 MT Desktop (82540EM)":
                vbox_adapter_type = "82540EM"
            if self._adapter_type == "Intel PRO/1000 T Server (82543GC)":
                vbox_adapter_type = "82543GC"
            if self._adapter_type == "Intel PRO/1000 MT Server (82545EM)":
                vbox_adapter_type = "82545EM"
            if self._adapter_type == "Paravirtualized Network (virtio-net)":
                vbox_adapter_type = "virtio"

            args = [self._vmname, "--nictype{}".format(adapter_id + 1), vbox_adapter_type]
            self._execute("modifyvm", args)

            self._modify_vm("--nictrace{} off".format(adapter_id + 1))
            nio = self._ethernet_adapters[adapter_id].get_nio(0)
            if nio:
                log.debug("setting UDP params on adapter {}".format(adapter_id))
                self._modify_vm("--nic{} generic".format(adapter_id + 1))
                self._modify_vm("--nicgenericdrv{} UDPTunnel".format(adapter_id + 1))
                self._modify_vm("--nicproperty{} sport={}".format(adapter_id + 1, nio.lport))
                self._modify_vm("--nicproperty{} dest={}".format(adapter_id + 1, nio.rhost))
                self._modify_vm("--nicproperty{} dport={}".format(adapter_id + 1, nio.rport))
                self._modify_vm("--cableconnected{} on".format(adapter_id + 1))

                if nio.capturing:
                    self._modify_vm("--nictrace{} on".format(adapter_id + 1))
                    self._modify_vm("--nictracefile{} {}".format(adapter_id + 1, nio.pcap_output_file))
            else:
                # shutting down unused adapters...
                self._modify_vm("--cableconnected{} off".format(adapter_id + 1))
                self._modify_vm("--nic{} null".format(adapter_id + 1))

        for adapter_id in range(len(self._ethernet_adapters), self._maximum_adapters):
            log.debug("disabling remaining adapter {}".format(adapter_id))
            self._modify_vm("--cableconnected{} off".format(adapter_id + 1))
            self._modify_vm("--nic{} null".format(adapter_id + 1))

    def start(self):
        """
        Starts this VirtualBox VM.
        """

        # resume the VM if it is paused
        vm_state = self._get_vm_state()
        if vm_state == "paused":
            self.resume()
            return

        # VM must be powered off and in saved state to start it
        if vm_state != "powered off" and vm_state != "saved":
            raise VirtualBoxError("VirtualBox VM not powered off or saved")

        self._set_network_options()
        self._set_serial_console()

        args = [self._vmname]
        if self._headless:
            args.extend(["--type", "headless"])
        result = self._execute("startvm", args)
        log.debug("started VirtualBox VM: {}".format(result))

<<<<<<< HEAD
        if self._enable_remote_console:
=======
        # add a guest property to let the VM know about the GNS3 name
        self._execute("guestproperty", ["set", self._vmname, "NameInGNS3", self._name])

        if self._enable_console:
>>>>>>> a4e20cd6
            # starts the Telnet to pipe thread
            pipe_name = self._get_pipe_name()
            if sys.platform.startswith('win'):
                try:
                    self._serial_pipe = open(pipe_name, "a+b")
                except OSError as e:
                    raise VirtualBoxError("Could not open the pipe {}: {}".format(pipe_name, e))
                self._telnet_server_thread = TelnetServer(self._vmname, msvcrt.get_osfhandle(self._serial_pipe.fileno()), self._host, self._console)
                self._telnet_server_thread.start()
            else:
                try:
                    self._serial_pipe = socket.socket(socket.AF_UNIX, socket.SOCK_STREAM)
                    self._serial_pipe.connect(pipe_name)
                except OSError as e:
                    raise VirtualBoxError("Could not connect to the pipe {}: {}".format(pipe_name, e))
                self._telnet_server_thread = TelnetServer(self._vmname, self._serial_pipe, self._host, self._console)
                self._telnet_server_thread.start()

    def stop(self):
        """
        Stops this VirtualBox VM.
        """

        if self._telnet_server_thread:
            self._telnet_server_thread.stop()
            self._telnet_server_thread.join(timeout=3)
            if self._telnet_server_thread.isAlive():
                log.warn("Serial pire thread is still alive!")
            self._telnet_server_thread = None

        if self._serial_pipe:
            if sys.platform.startswith('win'):
                win32file.CloseHandle(msvcrt.get_osfhandle(self._serial_pipe.fileno()))
            else:
                self._serial_pipe.close()
            self._serial_pipe = None

        vm_state = self._get_vm_state()
        if vm_state == "running" or vm_state == "paused" or vm_state == "stuck":
            # power off the VM
            result = self._control_vm("poweroff")
            log.debug("VirtualBox VM has been stopped: {}".format(result))

            time.sleep(0.5)  # give some time for VirtualBox to unlock the VM
            # deactivate the first serial port
            try:
                self._modify_vm("--uart1 off")
            except VirtualBoxError as e:
                log.warn("Could not deactivate the first serial port: {}".format(e))

            for adapter_id in range(0, len(self._ethernet_adapters)):
                if self._ethernet_adapters[adapter_id] is None:
                    continue
                self._modify_vm("--nictrace{} off".format(adapter_id + 1))
                self._modify_vm("--cableconnected{} off".format(adapter_id + 1))
                self._modify_vm("--nic{} null".format(adapter_id + 1))

    def suspend(self):
        """
        Suspends this VirtualBox VM.
        """

        vm_state = self._get_vm_state()
        if vm_state == "running":
            result = self._control_vm("pause")
            log.debug("VirtualBox VM has been suspended: {}".format(result))
        else:
            log.info("VirtualBox VM is not running to be suspended, current state is {}".format(vm_state))

    def resume(self):
        """
        Resumes this VirtualBox VM.
        """

        result = self._control_vm("resume")
        log.debug("VirtualBox VM has been resumed: {}".format(result))

    def reload(self):
        """
        Reloads this VirtualBox VM.
        """

        result = self._control_vm("reset")
        log.debug("VirtualBox VM has been reset: {}".format(result))

    def port_add_nio_binding(self, adapter_id, nio):
        """
        Adds a port NIO binding.

        :param adapter_id: adapter ID
        :param nio: NIO instance to add to the slot/port
        """

        try:
            adapter = self._ethernet_adapters[adapter_id]
        except IndexError:
            raise VirtualBoxError("Adapter {adapter_id} doesn't exist on VirtualBox VM {name}".format(name=self._name,
                                                                                                      adapter_id=adapter_id))

        vm_state = self._get_vm_state()
        if vm_state == "running":
            # dynamically configure an UDP tunnel on the VirtualBox adapter
            self._control_vm("nic{} generic UDPTunnel".format(adapter_id + 1))
            self._control_vm("nicproperty{} sport={}".format(adapter_id + 1, nio.lport))
            self._control_vm("nicproperty{} dest={}".format(adapter_id + 1, nio.rhost))
            self._control_vm("nicproperty{} dport={}".format(adapter_id + 1, nio.rport))
            self._control_vm("setlinkstate{} on".format(adapter_id + 1))

        adapter.add_nio(0, nio)
        log.info("VirtualBox VM {name} [id={id}]: {nio} added to adapter {adapter_id}".format(name=self._name,
                                                                                              id=self._id,
                                                                                              nio=nio,
                                                                                              adapter_id=adapter_id))

    def port_remove_nio_binding(self, adapter_id):
        """
        Removes a port NIO binding.

        :param adapter_id: adapter ID

        :returns: NIO instance
        """

        try:
            adapter = self._ethernet_adapters[adapter_id]
        except IndexError:
            raise VirtualBoxError("Adapter {adapter_id} doesn't exist on VirtualBox VM {name}".format(name=self._name,
                                                                                                      adapter_id=adapter_id))

        vm_state = self._get_vm_state()
        if vm_state == "running":
            # dynamically disable the VirtualBox adapter
            self._control_vm("setlinkstate{} off".format(adapter_id + 1))
            self._control_vm("nic{} null".format(adapter_id + 1))

        nio = adapter.get_nio(0)
        adapter.remove_nio(0)
        log.info("VirtualBox VM {name} [id={id}]: {nio} removed from adapter {adapter_id}".format(name=self._name,
                                                                                                  id=self._id,
                                                                                                  nio=nio,
                                                                                                  adapter_id=adapter_id))
        return nio

    def start_capture(self, adapter_id, output_file):
        """
        Starts a packet capture.

        :param adapter_id: adapter ID
        :param output_file: PCAP destination file for the capture
        """

        try:
            adapter = self._ethernet_adapters[adapter_id]
        except IndexError:
            raise VirtualBoxError("Adapter {adapter_id} doesn't exist on VirtualBox VM {name}".format(name=self._name,
                                                                                                      adapter_id=adapter_id))

        nio = adapter.get_nio(0)
        if nio.capturing:
            raise VirtualBoxError("Packet capture is already activated on adapter {adapter_id}".format(adapter_id=adapter_id))

        try:
            os.makedirs(os.path.dirname(output_file))
        except FileExistsError:
            pass
        except OSError as e:
            raise VirtualBoxError("Could not create captures directory {}".format(e))

        nio.startPacketCapture(output_file)

        log.info("VirtualBox VM {name} [id={id}]: starting packet capture on adapter {adapter_id}".format(name=self._name,
                                                                                                          id=self._id,
                                                                                                          adapter_id=adapter_id))

    def stop_capture(self, adapter_id):
        """
        Stops a packet capture.

        :param adapter_id: adapter ID
        """

        try:
            adapter = self._ethernet_adapters[adapter_id]
        except IndexError:
            raise VirtualBoxError("Adapter {adapter_id} doesn't exist on VirtualBox VM {name}".format(name=self._name,
                                                                                                      adapter_id=adapter_id))

        nio = adapter.get_nio(0)
        nio.stopPacketCapture()

        log.info("VirtualBox VM {name} [id={id}]: stopping packet capture on adapter {adapter_id}".format(name=self._name,
                                                                                                          id=self._id,
                                                                                                          adapter_id=adapter_id))<|MERGE_RESOLUTION|>--- conflicted
+++ resolved
@@ -674,14 +674,10 @@
         result = self._execute("startvm", args)
         log.debug("started VirtualBox VM: {}".format(result))
 
-<<<<<<< HEAD
-        if self._enable_remote_console:
-=======
         # add a guest property to let the VM know about the GNS3 name
         self._execute("guestproperty", ["set", self._vmname, "NameInGNS3", self._name])
 
-        if self._enable_console:
->>>>>>> a4e20cd6
+        if self._enable_remote_console:
             # starts the Telnet to pipe thread
             pipe_name = self._get_pipe_name()
             if sys.platform.startswith('win'):
