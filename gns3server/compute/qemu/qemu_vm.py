# -*- coding: utf-8 -*-
#
# Copyright (C) 2014 GNS3 Technologies Inc.
#
# This program is free software: you can redistribute it and/or modify
# it under the terms of the GNU General Public License as published by
# the Free Software Foundation, either version 3 of the License, or
# (at your option) any later version.
#
# This program is distributed in the hope that it will be useful,
# but WITHOUT ANY WARRANTY; without even the implied warranty of
# MERCHANTABILITY or FITNESS FOR A PARTICULAR PURPOSE.  See the
# GNU General Public License for more details.
#
# You should have received a copy of the GNU General Public License
# along with this program.  If not, see <http://www.gnu.org/licenses/>.

"""
QEMU VM management (creates command line, processes, files etc.) in
order to run a QEMU VM.
"""

import sys
import os
import re
import math
import shutil
import shlex
import asyncio
import socket
import gns3server
import subprocess
import time
import json

from gns3server.utils import parse_version
from gns3server.utils.asyncio import subprocess_check_output, cancellable_wait_run_in_executor
from .qemu_error import QemuError
from ..adapters.ethernet_adapter import EthernetAdapter
from ..nios.nio_udp import NIOUDP
from ..nios.nio_tap import NIOTAP
from ..base_node import BaseNode
from ...schemas.qemu import QEMU_OBJECT_SCHEMA, QEMU_PLATFORMS
from ...utils.asyncio import monitor_process
from ...utils.images import md5sum
from .qcow2 import Qcow2, Qcow2Error
from ...utils import macaddress_to_int, int_to_macaddress


import logging
log = logging.getLogger(__name__)


class QemuVM(BaseNode):
    module_name = 'qemu'

    """
    QEMU VM implementation.

    :param name: Qemu VM name
    :param node_id: Node identifier
    :param project: Project instance
    :param manager: Manager instance
    :param console: TCP console port
    :param console_type: Console type
    :param qemu_path: path to the QEMU binary
    :param platform: Platform to emulate
    """

    def __init__(self, name, node_id, project, manager, linked_clone=True, qemu_path=None, console=None, console_type="telnet", platform=None):

        super().__init__(name, node_id, project, manager, console=console, console_type=console_type, linked_clone=linked_clone, wrap_console=True)
        server_config = manager.config.get_section_config("Server")
        self._host = server_config.get("host", "127.0.0.1")
        self._monitor_host = server_config.get("monitor_host", "127.0.0.1")
        self._process = None
        self._cpulimit_process = None
        self._monitor = None
        self._stdout_file = ""
        self._qemu_img_stdout_file = ""
        self._execute_lock = asyncio.Lock()
        self._local_udp_tunnels = {}

        # QEMU VM settings
        if qemu_path:
            try:
                self.qemu_path = qemu_path
            except QemuError as e:
                # If the binary is not found for topologies 1.4 and later
                # search via the platform otherwise use the binary name
                if platform:
                    self.platform = platform
                else:
                    self.qemu_path = os.path.basename(qemu_path)
        else:
            self.platform = platform

        self._hda_disk_image = ""
        self._hdb_disk_image = ""
        self._hdc_disk_image = ""
        self._hdd_disk_image = ""
        self._hda_disk_interface = "ide"
        self._hdb_disk_interface = "ide"
        self._hdc_disk_interface = "ide"
        self._hdd_disk_interface = "ide"
        self._cdrom_image = ""
        self._bios_image = ""
        self._boot_priority = "c"
        self._mac_address = ""
        self._options = ""
        self._ram = 256
        self._cpus = 1
        self._ethernet_adapters = []
        self._adapter_type = "e1000"
        self._initrd = ""
        self._kernel_image = ""
        self._kernel_command_line = ""
        self._legacy_networking = False
        self._on_close = "power_off"
        self._cpu_throttling = 0  # means no CPU throttling
        self._process_priority = "low"

        self.mac_address = ""  # this will generate a MAC address
        self.adapters = 1  # creates 1 adapter by default
        log.info('QEMU VM "{name}" [{id}] has been created'.format(name=self._name, id=self._id))

    @property
    def monitor(self):
        """
        Returns the TCP monitor port.

        :returns: monitor port (integer)
        """

        return self._monitor

    @property
    def qemu_path(self):
        """
        Returns the QEMU binary path for this QEMU VM.

        :returns: QEMU path
        """

        return self._qemu_path

    @qemu_path.setter
    def qemu_path(self, qemu_path):
        """
        Sets the QEMU binary path this QEMU VM.

        :param qemu_path: QEMU path
        """

        if qemu_path and os.pathsep not in qemu_path:
            if sys.platform.startswith("win") and ".exe" not in qemu_path.lower():
                qemu_path += "w.exe"
            new_qemu_path = shutil.which(qemu_path, path=os.pathsep.join(self._manager.paths_list()))
            if new_qemu_path is None:
                raise QemuError("QEMU binary path {} is not found in the path".format(qemu_path))
            qemu_path = new_qemu_path

        self._check_qemu_path(qemu_path)
        self._qemu_path = qemu_path
        self._platform = os.path.basename(qemu_path)
        if self._platform == "qemu-kvm":
            self._platform = "x86_64"
        else:
            qemu_bin = os.path.basename(qemu_path)
            qemu_bin = re.sub(r'(w)?\.(exe|EXE)$', '', qemu_bin)
            # Old version of GNS3 provide a binary named qemu.exe
            if qemu_bin == "qemu":
                self._platform = "i386"
            else:
                self._platform = re.sub(r'^qemu-system-(.*)$', r'\1', qemu_bin, re.IGNORECASE)
        if self._platform.split(".")[0] not in QEMU_PLATFORMS:
            raise QemuError("Platform {} is unknown".format(self._platform))
        log.info('QEMU VM "{name}" [{id}] has set the QEMU path to {qemu_path}'.format(name=self._name,
                                                                                       id=self._id,
                                                                                       qemu_path=qemu_path))

    def _check_qemu_path(self, qemu_path):

        if qemu_path is None:
            raise QemuError("QEMU binary path is not set")
        if not os.path.exists(qemu_path):
            raise QemuError("QEMU binary '{}' is not accessible".format(qemu_path))
        if not os.access(qemu_path, os.X_OK):
            raise QemuError("QEMU binary '{}' is not executable".format(qemu_path))

    @property
    def platform(self):
        """
        Return the current platform
        """
        return self._platform

    @platform.setter
    def platform(self, platform):

        self._platform = platform
        if sys.platform.startswith("win"):
            self.qemu_path = "qemu-system-{}w.exe".format(platform)
        else:
            self.qemu_path = "qemu-system-{}".format(platform)

    def _disk_setter(self, variable, value):
        """
        Use by disk image setter for checking and apply modifications

        :param variable: Variable name in the class
        :param value: New disk value
        """

        value = self.manager.get_abs_image_path(value)
        if not self.linked_clone:
            for node in self.manager.nodes:
                if node != self and getattr(node, variable) == value:
                    raise QemuError("Sorry a node without the linked base setting enabled can only be used once on your server. {} is already used by {}".format(value, node.name))
        setattr(self, "_" + variable, value)
        log.info('QEMU VM "{name}" [{id}] has set the QEMU {variable} path to {disk_image}'.format(name=self._name,
                                                                                                   variable=variable,
                                                                                                   id=self._id,
                                                                                                   disk_image=value))

    @property
    def hda_disk_image(self):
        """
        Returns the hda disk image path for this QEMU VM.

        :returns: QEMU hda disk image path
        """

        return self._hda_disk_image

    @hda_disk_image.setter
    def hda_disk_image(self, hda_disk_image):
        """
        Sets the hda disk image for this QEMU VM.

        :param hda_disk_image: QEMU hda disk image path
        """

        self._disk_setter("hda_disk_image", hda_disk_image)

    @property
    def hdb_disk_image(self):
        """
        Returns the hdb disk image path for this QEMU VM.

        :returns: QEMU hdb disk image path
        """

        return self._hdb_disk_image

    @hdb_disk_image.setter
    def hdb_disk_image(self, hdb_disk_image):
        """
        Sets the hdb disk image for this QEMU VM.

        :param hdb_disk_image: QEMU hdb disk image path
        """

        self._disk_setter("hdb_disk_image", hdb_disk_image)

    @property
    def hdc_disk_image(self):
        """
        Returns the hdc disk image path for this QEMU VM.

        :returns: QEMU hdc disk image path
        """

        return self._hdc_disk_image

    @hdc_disk_image.setter
    def hdc_disk_image(self, hdc_disk_image):
        """
        Sets the hdc disk image for this QEMU VM.

        :param hdc_disk_image: QEMU hdc disk image path
        """

        self._disk_setter("hdc_disk_image", hdc_disk_image)

    @property
    def hdd_disk_image(self):
        """
        Returns the hdd disk image path for this QEMU VM.

        :returns: QEMU hdd disk image path
        """

        return self._hdd_disk_image

    @hdd_disk_image.setter
    def hdd_disk_image(self, hdd_disk_image):
        """
        Sets the hdd disk image for this QEMU VM.

        :param hdd_disk_image: QEMU hdd disk image path
        """

        self._disk_setter("hdd_disk_image", hdd_disk_image)

    @property
    def hda_disk_interface(self):
        """
        Returns the hda disk interface this QEMU VM.

        :returns: QEMU hda disk interface
        """

        return self._hda_disk_interface

    @hda_disk_interface.setter
    def hda_disk_interface(self, hda_disk_interface):
        """
        Sets the hda disk interface for this QEMU VM.

        :param hda_disk_interface: QEMU hda disk interface
        """

        self._hda_disk_interface = hda_disk_interface
        log.info('QEMU VM "{name}" [{id}] has set the QEMU hda disk interface to {interface}'.format(name=self._name,
                                                                                                     id=self._id,
                                                                                                     interface=self._hda_disk_interface))

    @property
    def hdb_disk_interface(self):
        """
        Returns the hdb disk interface this QEMU VM.

        :returns: QEMU hdb disk interface
        """

        return self._hdb_disk_interface

    @hdb_disk_interface.setter
    def hdb_disk_interface(self, hdb_disk_interface):
        """
        Sets the hda disk interface for this QEMU VM.

        :param hdb_disk_interface: QEMU hdb disk interface
        """

        self._hdb_disk_interface = hdb_disk_interface
        log.info('QEMU VM "{name}" [{id}] has set the QEMU hdb disk interface to {interface}'.format(name=self._name,
                                                                                                     id=self._id,
                                                                                                     interface=self._hdb_disk_interface))

    @property
    def hdc_disk_interface(self):
        """
        Returns the hdc disk interface this QEMU VM.

        :returns: QEMU hdc disk interface
        """

        return self._hdc_disk_interface

    @hdc_disk_interface.setter
    def hdc_disk_interface(self, hdc_disk_interface):
        """
        Sets the hdc disk interface for this QEMU VM.

        :param hdc_disk_interface: QEMU hdc disk interface
        """

        self._hdc_disk_interface = hdc_disk_interface
        log.info('QEMU VM "{name}" [{id}] has set the QEMU hdc disk interface to {interface}'.format(name=self._name,
                                                                                                     id=self._id,
                                                                                                     interface=self._hdc_disk_interface))

    @property
    def hdd_disk_interface(self):
        """
        Returns the hda disk interface this QEMU VM.

        :returns: QEMU hda disk interface
        """

        return self._hdd_disk_interface

    @hdd_disk_interface.setter
    def hdd_disk_interface(self, hdd_disk_interface):
        """
        Sets the hdd disk interface for this QEMU VM.

        :param hdd_disk_interface: QEMU hdd disk interface
        """

        self._hdd_disk_interface = hdd_disk_interface
        log.info('QEMU VM "{name}" [{id}] has set the QEMU hdd disk interface to {interface}'.format(name=self._name,
                                                                                                     id=self._id,
                                                                                                     interface=self._hdd_disk_interface))

    @property
    def cdrom_image(self):
        """
        Returns the cdrom image path for this QEMU VM.

        :returns: QEMU cdrom image path
        """

        return self._cdrom_image

    @cdrom_image.setter
    def cdrom_image(self, cdrom_image):
        """
        Sets the cdrom image for this QEMU VM.

        :param cdrom_image: QEMU cdrom image path
        """
        self._cdrom_image = self.manager.get_abs_image_path(cdrom_image)
        log.info('QEMU VM "{name}" [{id}] has set the QEMU cdrom image path to {cdrom_image}'.format(name=self._name,
                                                                                                     id=self._id,
                                                                                                     cdrom_image=self._cdrom_image))

    @property
    def bios_image(self):
        """
        Returns the bios image path for this QEMU VM.

        :returns: QEMU bios image path
        """

        return self._bios_image

    @bios_image.setter
    def bios_image(self, bios_image):
        """
        Sets the bios image for this QEMU VM.

        :param bios_image: QEMU bios image path
        """
        self._bios_image = self.manager.get_abs_image_path(bios_image)
        log.info('QEMU VM "{name}" [{id}] has set the QEMU bios image path to {bios_image}'.format(name=self._name,
                                                                                                   id=self._id,
                                                                                                   bios_image=self._bios_image))

    @property
    def boot_priority(self):
        """
        Returns the boot priority for this QEMU VM.

        :returns: QEMU boot priority
        """

        return self._boot_priority

    @boot_priority.setter
    def boot_priority(self, boot_priority):
        """
        Sets the boot priority for this QEMU VM.

        :param boot_priority: QEMU boot priority
        """

        self._boot_priority = boot_priority
        log.info('QEMU VM "{name}" [{id}] has set the boot priority to {boot_priority}'.format(name=self._name,
                                                                                               id=self._id,
                                                                                               boot_priority=self._boot_priority))

    @property
    def ethernet_adapters(self):
        """
        Return the list of ethernet adapters of the node
        """
        return self._ethernet_adapters

    @property
    def adapters(self):
        """
        Returns the number of Ethernet adapters for this QEMU VM.

        :returns: number of adapters
        """

        return len(self._ethernet_adapters)

    @adapters.setter
    def adapters(self, adapters):
        """
        Sets the number of Ethernet adapters for this QEMU VM.

        :param adapters: number of adapters
        """

        self._ethernet_adapters.clear()
        for adapter_number in range(0, adapters):
            self._ethernet_adapters.append(EthernetAdapter())

        log.info('QEMU VM "{name}" [{id}]: number of Ethernet adapters changed to {adapters}'.format(name=self._name,
                                                                                                     id=self._id,
                                                                                                     adapters=adapters))

    @property
    def adapter_type(self):
        """
        Returns the adapter type for this QEMU VM.

        :returns: adapter type (string)
        """

        return self._adapter_type

    @adapter_type.setter
    def adapter_type(self, adapter_type):
        """
        Sets the adapter type for this QEMU VM.

        :param adapter_type: adapter type (string)
        """

        self._adapter_type = adapter_type

        log.info('QEMU VM "{name}" [{id}]: adapter type changed to {adapter_type}'.format(name=self._name,
                                                                                          id=self._id,
                                                                                          adapter_type=adapter_type))

    @property
    def mac_address(self):
        """
        Returns the MAC address for this QEMU VM.

        :returns: adapter type (string)
        """

        return self._mac_address

    @mac_address.setter
    def mac_address(self, mac_address):
        """
        Sets the MAC address for this QEMU VM.

        :param mac_address: MAC address
        """

        if not mac_address:
            # use the node UUID to generate a random MAC address
            self._mac_address = "0c:%s:%s:%s:%s:00" % (self.project.id[-4:-2], self.project.id[-2:], self.id[-4:-2], self.id[-2:])
        else:
            self._mac_address = mac_address

        log.info('QEMU VM "{name}" [{id}]: MAC address changed to {mac_addr}'.format(name=self._name,
                                                                                     id=self._id,
                                                                                     mac_addr=self._mac_address))

    @property
    def legacy_networking(self):
        """
        Returns either QEMU legacy networking commands are used.

        :returns: boolean
        """

        return self._legacy_networking

    @legacy_networking.setter
    def legacy_networking(self, legacy_networking):
        """
        Sets either QEMU legacy networking commands are used.

        :param legacy_networking: boolean
        """

        if legacy_networking:
            log.info('QEMU VM "{name}" [{id}] has enabled legacy networking'.format(name=self._name, id=self._id))
        else:
            log.info('QEMU VM "{name}" [{id}] has disabled legacy networking'.format(name=self._name, id=self._id))
        self._legacy_networking = legacy_networking

    @property
    def on_close(self):
        """
        Returns the action to execute when the VM is stopped/closed

        :returns: string
        """

        return self._on_close

    @on_close.setter
    def on_close(self, on_close):
        """
        Sets the action to execute when the VM is stopped/closed

        :param on_close: string
        """

        log.info('QEMU VM "{name}" [{id}] set the close action to "{action}"'.format(name=self._name, id=self._id, action=on_close))
        self._on_close = on_close

    @property
    def cpu_throttling(self):
        """
        Returns the percentage of CPU allowed.

        :returns: integer
        """

        return self._cpu_throttling

    @cpu_throttling.setter
    def cpu_throttling(self, cpu_throttling):
        """
        Sets the percentage of CPU allowed.

        :param cpu_throttling: integer
        """

        log.info('QEMU VM "{name}" [{id}] has set the percentage of CPU allowed to {cpu}'.format(name=self._name,
                                                                                                 id=self._id,
                                                                                                 cpu=cpu_throttling))
        self._cpu_throttling = cpu_throttling
        self._stop_cpulimit()
        if cpu_throttling:
            self._set_cpu_throttling()

    @property
    def process_priority(self):
        """
        Returns the process priority.

        :returns: string
        """

        return self._process_priority

    @process_priority.setter
    def process_priority(self, process_priority):
        """
        Sets the process priority.

        :param process_priority: string
        """

        log.info('QEMU VM "{name}" [{id}] has set the process priority to {priority}'.format(name=self._name,
                                                                                             id=self._id,
                                                                                             priority=process_priority))
        self._process_priority = process_priority

    @property
    def ram(self):
        """
        Returns the RAM amount for this QEMU VM.

        :returns: RAM amount in MB
        """

        return self._ram

    @ram.setter
    def ram(self, ram):
        """
        Sets the amount of RAM for this QEMU VM.

        :param ram: RAM amount in MB
        """

        log.info('QEMU VM "{name}" [{id}] has set the RAM to {ram}'.format(name=self._name, id=self._id, ram=ram))
        self._ram = ram

    @property
    def cpus(self):
        """
        Returns the number of vCPUs this QEMU VM.

        :returns: number of vCPUs.
        """

        return self._cpus

    @cpus.setter
    def cpus(self, cpus):
        """
        Sets the number of vCPUs this QEMU VM.

        :param cpus: number of vCPUs.
        """

        log.info('QEMU VM "{name}" [{id}] has set the number of vCPUs to {cpus}'.format(name=self._name, id=self._id, cpus=cpus))
        self._cpus = cpus

    @property
    def options(self):
        """
        Returns the options for this QEMU VM.

        :returns: QEMU options
        """

        return self._options

    @options.setter
    def options(self, options):
        """
        Sets the options for this QEMU VM.

        :param options: QEMU options
        """

        log.info('QEMU VM "{name}" [{id}] has set the QEMU options to {options}'.format(name=self._name,
                                                                                        id=self._id,
                                                                                        options=options))

        if not sys.platform.startswith("linux"):
            if "-no-kvm" in options:
                options = options.replace("-no-kvm", "")
            if "-enable-kvm" in options:
                options = options.replace("-enable-kvm", "")
        else:
            if "-no-hax" in options:
                options = options.replace("-no-hax", "")
            if "-enable-hax" in options:
                options = options.replace("-enable-hax", "")
            if "-icount" in options and ("-no-kvm" not in options):
                # automatically add the -no-kvm option if -icount is detected
                # to help with the migration of ASA VMs created before version 1.4
                options = "-no-kvm " + options
        self._options = options.strip()

    @property
    def initrd(self):
        """
        Returns the initrd path for this QEMU VM.

        :returns: QEMU initrd path
        """

        return self._initrd

    @initrd.setter
    def initrd(self, initrd):
        """
        Sets the initrd path for this QEMU VM.

        :param initrd: QEMU initrd path
        """

        initrd = self.manager.get_abs_image_path(initrd)

        log.info('QEMU VM "{name}" [{id}] has set the QEMU initrd path to {initrd}'.format(name=self._name,
                                                                                           id=self._id,
                                                                                           initrd=initrd))
        if "asa" in initrd:
            self.project.emit("log.warning", {"message": "Warning ASA 8 is not supported by GNS3 and Cisco, please use ASAv instead. Depending of your hardware and OS this could not work or you could be limited to one instance. If ASA 8 is not booting their is no GNS3 solution, you must to upgrade to ASAv."})
        self._initrd = initrd

    @property
    def kernel_image(self):
        """
        Returns the kernel image path for this QEMU VM.

        :returns: QEMU kernel image path
        """

        return self._kernel_image

    @kernel_image.setter
    def kernel_image(self, kernel_image):
        """
        Sets the kernel image path for this QEMU VM.

        :param kernel_image: QEMU kernel image path
        """

        kernel_image = self.manager.get_abs_image_path(kernel_image)
        log.info('QEMU VM "{name}" [{id}] has set the QEMU kernel image path to {kernel_image}'.format(name=self._name,
                                                                                                       id=self._id,
                                                                                                       kernel_image=kernel_image))
        self._kernel_image = kernel_image

    @property
    def kernel_command_line(self):
        """
        Returns the kernel command line for this QEMU VM.

        :returns: QEMU kernel command line
        """

        return self._kernel_command_line

    @kernel_command_line.setter
    def kernel_command_line(self, kernel_command_line):
        """
        Sets the kernel command line for this QEMU VM.

        :param kernel_command_line: QEMU kernel command line
        """

        log.info('QEMU VM "{name}" [{id}] has set the QEMU kernel command line to {kernel_command_line}'.format(name=self._name,
                                                                                                                id=self._id,
                                                                                                                kernel_command_line=kernel_command_line))
        self._kernel_command_line = kernel_command_line

    @asyncio.coroutine
    def _set_process_priority(self):
        """
        Changes the process priority
        """

        if self._process_priority == "normal":
            return

        if sys.platform.startswith("win"):
            try:
                import win32api
                import win32con
                import win32process
            except ImportError:
                log.error("pywin32 must be installed to change the priority class for QEMU VM {}".format(self._name))
            else:
                log.info("Setting QEMU VM {} priority class to {}".format(self._name, self._process_priority))
                handle = win32api.OpenProcess(win32con.PROCESS_ALL_ACCESS, 0, self._process.pid)
                if self._process_priority == "realtime":
                    priority = win32process.REALTIME_PRIORITY_CLASS
                elif self._process_priority == "very high":
                    priority = win32process.HIGH_PRIORITY_CLASS
                elif self._process_priority == "high":
                    priority = win32process.ABOVE_NORMAL_PRIORITY_CLASS
                elif self._process_priority == "low":
                    priority = win32process.BELOW_NORMAL_PRIORITY_CLASS
                elif self._process_priority == "very low":
                    priority = win32process.IDLE_PRIORITY_CLASS
                else:
                    priority = win32process.NORMAL_PRIORITY_CLASS
                try:
                    win32process.SetPriorityClass(handle, priority)
                except win32process.error as e:
                    log.error('Could not change process priority for QEMU VM "{}": {}'.format(self._name, e))
        else:
            if self._process_priority == "realtime":
                priority = -20
            elif self._process_priority == "very high":
                priority = -15
            elif self._process_priority == "high":
                priority = -5
            elif self._process_priority == "low":
                priority = 5
            elif self._process_priority == "very low":
                priority = 19
            else:
                priority = 0
            try:
                process = yield from asyncio.create_subprocess_exec('renice', '-n', str(priority), '-p', str(self._process.pid))
                yield from process.wait()
            except (OSError, subprocess.SubprocessError) as e:
                log.error('Could not change process priority for QEMU VM "{}": {}'.format(self._name, e))

    def _stop_cpulimit(self):
        """
        Stops the cpulimit process.
        """

        if self._cpulimit_process and self._cpulimit_process.returncode is None:
            self._cpulimit_process.kill()
            try:
                self._process.wait(3)
            except subprocess.TimeoutExpired:
                log.error("Could not kill cpulimit process {}".format(self._cpulimit_process.pid))

    def _set_cpu_throttling(self):
        """
        Limits the CPU usage for current QEMU process.
        """

        if not self.is_running():
            return

        try:
            if sys.platform.startswith("win") and hasattr(sys, "frozen"):
                cpulimit_exec = os.path.join(os.path.dirname(os.path.abspath(sys.executable)), "cpulimit", "cpulimit.exe")
            else:
                cpulimit_exec = "cpulimit"
            subprocess.Popen([cpulimit_exec, "--lazy", "--pid={}".format(self._process.pid), "--limit={}".format(self._cpu_throttling)], cwd=self.working_dir)
            log.info("CPU throttled to {}%".format(self._cpu_throttling))
        except FileNotFoundError:
            raise QemuError("cpulimit could not be found, please install it or deactivate CPU throttling")
        except (OSError, subprocess.SubprocessError) as e:
            raise QemuError("Could not throttle CPU: {}".format(e))

    @asyncio.coroutine
    def create(self):
        """
        Creates QEMU VM and sets proper MD5 hashes
        """

        # In case user upload image manually we don't have md5 sums.
        # We need generate hashes at this point, otherwise they will be generated
        # at __json__ but not on separate thread.
        yield from cancellable_wait_run_in_executor(md5sum, self._hda_disk_image)
        yield from cancellable_wait_run_in_executor(md5sum, self._hdb_disk_image)
        yield from cancellable_wait_run_in_executor(md5sum, self._hdc_disk_image)
        yield from cancellable_wait_run_in_executor(md5sum, self._hdd_disk_image)

        super(QemuVM, self).create()

    @asyncio.coroutine
    def start(self):
        """
        Starts this QEMU VM.
        """

        with (yield from self._execute_lock):
            if self.is_running():
                # resume the VM if it is paused
                yield from self.resume()
                return

            if self._manager.config.get_section_config("Qemu").getboolean("monitor", True):
                try:
                    info = socket.getaddrinfo(self._monitor_host, 0, socket.AF_UNSPEC, socket.SOCK_STREAM, 0, socket.AI_PASSIVE)
                    if not info:
                        raise QemuError("getaddrinfo returns an empty list on {}".format(self._monitor_host))
                    for res in info:
                        af, socktype, proto, _, sa = res
                        # let the OS find an unused port for the Qemu monitor
                        with socket.socket(af, socktype, proto) as sock:
                            sock.setsockopt(socket.SOL_SOCKET, socket.SO_REUSEADDR, 1)
                            sock.bind(sa)
                            self._monitor = sock.getsockname()[1]
                except OSError as e:
                    raise QemuError("Could not find free port for the Qemu monitor: {}".format(e))

            # check if there is enough RAM to run
            self.check_available_ram(self.ram)

            command = yield from self._build_command()
            command_string = " ".join(shlex.quote(s) for s in command)
            try:
                log.info("Starting QEMU with: {}".format(command_string))
                self._stdout_file = os.path.join(self.working_dir, "qemu.log")
                log.info("logging to {}".format(self._stdout_file))
                with open(self._stdout_file, "w", encoding="utf-8") as fd:
                    fd.write("Start QEMU with {}\n\nExecution log:\n".format(command_string))
                    self.command_line = ' '.join(command)
                    self._process = yield from asyncio.create_subprocess_exec(*command,
                                                                              stdout=fd,
                                                                              stderr=subprocess.STDOUT,
                                                                              cwd=self.working_dir)
                log.info('QEMU VM "{}" started PID={}'.format(self._name, self._process.pid))
                self.status = "started"
                monitor_process(self._process, self._termination_callback)
            except (OSError, subprocess.SubprocessError, UnicodeEncodeError) as e:
                stdout = self.read_stdout()
                log.error("Could not start QEMU {}: {}\n{}".format(self.qemu_path, e, stdout))
                raise QemuError("Could not start QEMU {}: {}\n{}".format(self.qemu_path, e, stdout))

            yield from self._set_process_priority()
            if self._cpu_throttling:
                self._set_cpu_throttling()

            if "-enable-kvm" in command_string or "-enable-hax" in command_string:
                self._hw_virtualization = True

            yield from self._start_ubridge()
            set_link_commands = []
            for adapter_number, adapter in enumerate(self._ethernet_adapters):
                nio = adapter.get_nio(0)
                if nio:
                    yield from self.add_ubridge_udp_connection("QEMU-{}-{}".format(self._id, adapter_number),
                                                               self._local_udp_tunnels[adapter_number][1],
                                                               nio)
                    if nio.suspend:
                        set_link_commands.append("set_link gns3-{} off".format(adapter_number))
                else:
                    set_link_commands.append("set_link gns3-{} off".format(adapter_number))
            yield from self._control_vm_commands(set_link_commands)

        try:
            yield from self.start_wrap_console()
        except OSError as e:
            raise QemuError("Could not start Telnet QEMU console {}\n".format(e))

    @asyncio.coroutine
    def _termination_callback(self, returncode):
        """
        Called when the process has stopped.

        :param returncode: Process returncode
        """

        if self.started:
            log.info("QEMU process has stopped, return code: %d", returncode)
            yield from self.stop()
            # A return code of 1 seem fine on Windows
            if returncode != 0 and (returncode != 1 or not sys.platform.startswith("win")):
                self.project.emit("log.error", {"message": "QEMU process has stopped, return code: {}\n{}".format(returncode, self.read_stdout())})

    @asyncio.coroutine
    def stop(self):
        """
        Stops this QEMU VM.
        """

        yield from self._stop_ubridge()
        with (yield from self._execute_lock):
            # stop the QEMU process
            self._hw_virtualization = False
            if self.is_running():
                log.info('Stopping QEMU VM "{}" PID={}'.format(self._name, self._process.pid))
                try:

                    if self.on_close == "save_vm_state":
                        yield from self._control_vm("stop")
                        yield from self._control_vm("savevm GNS3_SAVED_STATE")
                        wait_for_savevm = 120
                        while wait_for_savevm:
                            yield from asyncio.sleep(1)
                            status = yield from self._saved_state_option()
                            wait_for_savevm -= 1
                            if status != []:
                                break

                    if self.on_close == "shutdown_signal":
                        yield from self._control_vm("system_powerdown")
                        yield from gns3server.utils.asyncio.wait_for_process_termination(self._process, timeout=30)
                    else:
                        self._process.terminate()
                        yield from gns3server.utils.asyncio.wait_for_process_termination(self._process, timeout=3)
                except ProcessLookupError:
                    pass
                except asyncio.TimeoutError:
                    if self._process:
                        try:
                            self._process.kill()
                        except ProcessLookupError:
                            pass
                        if self._process.returncode is None:
                            log.warning('QEMU VM "{}" PID={} is still running'.format(self._name, self._process.pid))
            self._process = None
            self._stop_cpulimit()
            if self.on_close != "save_vm_state":
                yield from self._clear_save_vm_stated()
            yield from super().stop()

    @asyncio.coroutine
    def _open_qemu_monitor_connection_vm(self, timeout=10):
        """
        Opens a connection to the QEMU monitor.

        :param timeout: timeout to connect to the monitor TCP server
        :returns: The reader returned is a StreamReader instance; the writer is a StreamWriter instance
        """

        begin = time.time()
        connection_success = False
        last_exception = None
        reader = writer = None
        while time.time() - begin < timeout:
            yield from asyncio.sleep(0.01)
            try:
                log.debug("Connecting to Qemu monitor on {}:{}".format(self._monitor_host, self._monitor))
                reader, writer = yield from asyncio.open_connection(self._monitor_host, self._monitor)
            except (asyncio.TimeoutError, OSError) as e:
                last_exception = e
                continue
            connection_success = True
            break

        if not connection_success:
            log.warning("Could not connect to QEMU monitor on {}:{}: {}".format(self._monitor_host, self._monitor,
                                                                                last_exception))
        else:
            log.info("Connected to QEMU monitor on {}:{} after {:.4f} seconds".format(self._monitor_host, self._monitor, time.time() - begin))
        return reader, writer

    @asyncio.coroutine
    def _control_vm(self, command, expected=None):
        """
        Executes a command with QEMU monitor when this VM is running.

        :param command: QEMU monitor command (e.g. info status, stop etc.)
        :param expected: An array of expected strings

        :returns: result of the command (matched object or None)
        """

        result = None
        if self.is_running() and self._monitor:
            log.info("Execute QEMU monitor command: {}".format(command))
            reader, writer = yield from self._open_qemu_monitor_connection_vm()
            if reader is None and writer is None:
                return result

            try:
                writer.write(command.encode('ascii') + b"\n")
            except OSError as e:
                log.warning("Could not write to QEMU monitor: {}".format(e))
                writer.close()
                return result
            if expected:
                try:
                    while result is None:
                        line = yield from reader.readline()
                        if not line:
                            break
                        for expect in expected:
                            if expect in line:
                                result = line.decode("utf-8").strip()
                                break
<<<<<<< HEAD
                except EOFError as e:
                    log.warning("Could not read from QEMU monitor: {}".format(e))
=======
                except (ConnectionError, EOFError) as e:
                    log.warn("Could not read from QEMU monitor: {}".format(e))
>>>>>>> e4a6db8e
            writer.close()
        return result

    @asyncio.coroutine
    def _control_vm_commands(self, commands):
        """
        Executes commands with QEMU monitor when this VM is running.

        :param commands: a list of QEMU monitor commands (e.g. info status, stop etc.)
        """

        if self.is_running() and self._monitor:

            reader, writer = yield from self._open_qemu_monitor_connection_vm()
            if reader is None and writer is None:
                return

            for command in commands:
                log.info("Execute QEMU monitor command: {}".format(command))
                try:
                    writer.write(command.encode('ascii') + b"\n")
                except OSError as e:
                    log.warning("Could not write to QEMU monitor: {}".format(e))
            writer.close()

    @asyncio.coroutine
    def close(self):
        """
        Closes this QEMU VM.
        """

        if not (yield from super().close()):
            return False

        self.on_close = "power_off"
        yield from self.stop()

        for adapter in self._ethernet_adapters:
            if adapter is not None:
                for nio in adapter.ports.values():
                    if nio and isinstance(nio, NIOUDP):
                        self.manager.port_manager.release_udp_port(nio.lport, self._project)

        for udp_tunnel in self._local_udp_tunnels.values():
            self.manager.port_manager.release_udp_port(udp_tunnel[0].lport, self._project)
            self.manager.port_manager.release_udp_port(udp_tunnel[1].lport, self._project)
        self._local_udp_tunnels = {}

    @asyncio.coroutine
    def _get_vm_status(self):
        """
        Returns this VM suspend status.

        Status are extracted from:
          https://github.com/qemu/qemu/blob/master/qapi-schema.json#L152

        :returns: status (string)
        """

        result = yield from self._control_vm("info status", [
            b"debug", b"inmigrate", b"internal-error", b"io-error",
            b"paused", b"postmigrate", b"prelaunch", b"finish-migrate",
            b"restore-vm", b"running", b"save-vm", b"shutdown", b"suspended",
            b"watchdog", b"guest-panicked"
        ])
        if result is None:
            return result
        status = result.rsplit(' ', 1)[1]
        if status == "running" or status == "prelaunch":
            self.status = "started"
        elif status == "suspended":
            self.status = "suspended"
        elif status == "shutdown":
            self.status = "stopped"
        return status

    @asyncio.coroutine
    def suspend(self):
        """
        Suspends this QEMU VM.
        """

        if self.is_running():
            vm_status = yield from self._get_vm_status()
            if vm_status is None:
                raise QemuError("Suspending a QEMU VM is not supported")
            elif vm_status == "running" or vm_status == "prelaunch":
                yield from self._control_vm("stop")
                self.status = "suspended"
                log.debug("QEMU VM has been suspended")
            else:
                log.info("QEMU VM is not running to be suspended, current status is {}".format(vm_status))

    @asyncio.coroutine
    def reload(self):
        """
        Reloads this QEMU VM.
        """

        yield from self._control_vm("system_reset")
        log.debug("QEMU VM has been reset")

    @asyncio.coroutine
    def resume(self):
        """
        Resumes this QEMU VM.
        """

        vm_status = yield from self._get_vm_status()
        if vm_status is None:
            raise QemuError("Resuming a QEMU VM is not supported")
        elif vm_status == "paused":
            yield from self._control_vm("cont")
            log.debug("QEMU VM has been resumed")
        else:
            log.info("QEMU VM is not paused to be resumed, current status is {}".format(vm_status))

    @asyncio.coroutine
    def adapter_add_nio_binding(self, adapter_number, nio):
        """
        Adds a port NIO binding.

        :param adapter_number: adapter number
        :param nio: NIO instance to add to the adapter
        """

        try:
            adapter = self._ethernet_adapters[adapter_number]
        except IndexError:
            raise QemuError('Adapter {adapter_number} does not exist on QEMU VM "{name}"'.format(name=self._name,
                                                                                                 adapter_number=adapter_number))

        if self.is_running():
            try:
                yield from self.add_ubridge_udp_connection("QEMU-{}-{}".format(self._id, adapter_number),
                                                           self._local_udp_tunnels[adapter_number][1],
                                                           nio)
                yield from self._control_vm("set_link gns3-{} on".format(adapter_number))
            except (IndexError, KeyError):
                raise QemuError('Adapter {adapter_number} does not exist on QEMU VM "{name}"'.format(name=self._name,
                                                                                                     adapter_number=adapter_number))

        adapter.add_nio(0, nio)
        log.info('QEMU VM "{name}" [{id}]: {nio} added to adapter {adapter_number}'.format(name=self._name,
                                                                                           id=self._id,
                                                                                           nio=nio,
                                                                                           adapter_number=adapter_number))

    @asyncio.coroutine
    def adapter_update_nio_binding(self, adapter_number, nio):
        """
        Update a port NIO binding.

        :param adapter_number: adapter number
        :param nio: NIO instance to add to the adapter
        """

        if self.is_running():
            try:
                yield from self.update_ubridge_udp_connection("QEMU-{}-{}".format(self._id, adapter_number),
                                                              self._local_udp_tunnels[adapter_number][1],
                                                              nio)
                if nio.suspend:
                    yield from self._control_vm("set_link gns3-{} off".format(adapter_number))
                else:
                    yield from self._control_vm("set_link gns3-{} on".format(adapter_number))
            except IndexError:
                raise QemuError('Adapter {adapter_number} does not exist on QEMU VM "{name}"'.format(name=self._name,
                                                                                                     adapter_number=adapter_number))

    @asyncio.coroutine
    def adapter_remove_nio_binding(self, adapter_number):
        """
        Removes a port NIO binding.

        :param adapter_number: adapter number

        :returns: NIO instance
        """

        try:
            adapter = self._ethernet_adapters[adapter_number]
        except IndexError:
            raise QemuError('Adapter {adapter_number} does not exist on QEMU VM "{name}"'.format(name=self._name,
                                                                                                 adapter_number=adapter_number))

        if self.is_running():
            yield from self._control_vm("set_link gns3-{} off".format(adapter_number))
            yield from self._ubridge_send("bridge delete {name}".format(name="QEMU-{}-{}".format(self._id, adapter_number)))

        nio = adapter.get_nio(0)
        if isinstance(nio, NIOUDP):
            self.manager.port_manager.release_udp_port(nio.lport, self._project)
        adapter.remove_nio(0)

        log.info('QEMU VM "{name}" [{id}]: {nio} removed from adapter {adapter_number}'.format(name=self._name,
                                                                                               id=self._id,
                                                                                               nio=nio,
                                                                                               adapter_number=adapter_number))
        return nio

    @asyncio.coroutine
    def start_capture(self, adapter_number, output_file):
        """
        Starts a packet capture.

        :param adapter_number: adapter number
        :param output_file: PCAP destination file for the capture
        """

        try:
            adapter = self._ethernet_adapters[adapter_number]
        except IndexError:
            raise QemuError('Adapter {adapter_number} does not exist on QEMU VM "{name}"'.format(name=self._name,
                                                                                                 adapter_number=adapter_number))

        nio = adapter.get_nio(0)

        if not nio:
            raise QemuError("Adapter {} is not connected".format(adapter_number))

        if nio.capturing:
            raise QemuError("Packet capture is already activated on adapter {adapter_number}".format(adapter_number=adapter_number))

        nio.startPacketCapture(output_file)

        if self.ubridge:
            yield from self._ubridge_send('bridge start_capture {name} "{output_file}"'.format(name="QEMU-{}-{}".format(self._id, adapter_number),
                                                                                               output_file=output_file))

        log.info("QEMU VM '{name}' [{id}]: starting packet capture on adapter {adapter_number}".format(name=self.name,
                                                                                                       id=self.id,
                                                                                                       adapter_number=adapter_number))

    def stop_capture(self, adapter_number):
        """
        Stops a packet capture.

        :param adapter_number: adapter number
        """

        try:
            adapter = self._ethernet_adapters[adapter_number]
        except IndexError:
            raise QemuError('Adapter {adapter_number} does not exist on QEMU VM "{name}"'.format(name=self._name,
                                                                                                 adapter_number=adapter_number))
        nio = adapter.get_nio(0)

        if not nio:
            raise QemuError("Adapter {} is not connected".format(adapter_number))

        nio.stopPacketCapture()

        if self.ubridge:
            yield from self._ubridge_send('bridge stop_capture {name}'.format(name="QEMU-{}-{}".format(self._id, adapter_number)))

        log.info("QEMU VM '{name}' [{id}]: stopping packet capture on adapter {adapter_number}".format(name=self.name,
                                                                                                       id=self.id,
                                                                                                       adapter_number=adapter_number))

    @property
    def started(self):
        """
        Returns either this QEMU VM has been started or not.

        :returns: boolean
        """

        return self.status == "started"

    def read_stdout(self):
        """
        Reads the standard output of the QEMU process.
        Only use when the process has been stopped or has crashed.
        """

        output = ""
        if self._stdout_file:
            try:
                with open(self._stdout_file, "rb") as file:
                    output = file.read().decode("utf-8", errors="replace")
            except OSError as e:
                log.warning("Could not read {}: {}".format(self._stdout_file, e))
        return output

    def read_qemu_img_stdout(self):
        """
        Reads the standard output of the QEMU-IMG process.
        """

        output = ""
        if self._qemu_img_stdout_file:
            try:
                with open(self._qemu_img_stdout_file, "rb") as file:
                    output = file.read().decode("utf-8", errors="replace")
            except OSError as e:
                log.warning("Could not read {}: {}".format(self._qemu_img_stdout_file, e))
        return output

    def is_running(self):
        """
        Checks if the QEMU process is running

        :returns: True or False
        """

        if self._process:
            if self._process.returncode is None:
                return True
            else:
                self._process = None
        return False

    def command(self):
        """
        Returns the QEMU command line.

        :returns: QEMU command line (string)
        """

        return " ".join(self._build_command())

    @BaseNode.console_type.setter
    def console_type(self, new_console_type):
        """
        Sets the console type for this QEMU VM.

        :param new_console_type: console type (string)
        """

        if self.is_running() and self.console_type != new_console_type:
            raise QemuError('"{name}" must be stopped to change the console type to {new_console_type}'.format(name=self._name, new_console_type=new_console_type))

        super(QemuVM, QemuVM).console_type.__set__(self, new_console_type)

    def _serial_options(self):

        if self._console:
            return ["-serial", "telnet:127.0.0.1:{},server,nowait".format(self._internal_console_port)]
        else:
            return []

    def _vnc_options(self):

        if self._console:
            vnc_port = self._console - 5900  # subtract by 5900 to get the display number
            return ["-vnc", "{}:{}".format(self._manager.port_manager.console_host, vnc_port)]
        else:
            return []

    def _spice_options(self):

        if self._console:
            console_host = self._manager.port_manager.console_host
            if console_host == "0.0.0.0" and socket.has_ipv6:
                # to fix an issue with Qemu when IPv4 is not enabled
                # see https://github.com/GNS3/gns3-gui/issues/2352
                # FIXME: consider making this more global (not just for Qemu + SPICE)
                console_host = "::"
            return ["-spice",
                    "addr={},port={},disable-ticketing".format(console_host, self._console),
                    "-vga", "qxl"]
        else:
            return []

    def _spice_with_agent_options(self):

        spice_options = self._spice_options()
        if self._console:
            # agent options (mouse/screen)
            agent_options = ["-device", "virtio-serial",
                             "-chardev", "spicevmc,id=vdagent,debug=0,name=vdagent",
                             "-device", "virtserialport,chardev=vdagent,name=com.redhat.spice.0"]
            spice_options.extend(agent_options)
            # folder sharing options
            folder_sharing_options = ["-chardev", "spiceport,name=org.spice-space.webdav.0,id=charchannel0",
                                      "-device", "virtserialport,chardev=charchannel0,id=channel0,name=org.spice-space.webdav.0"]
            spice_options.extend(folder_sharing_options)
        return spice_options

    def _monitor_options(self):

        if self._monitor:
            return ["-monitor", "tcp:{}:{},server,nowait".format(self._monitor_host, self._monitor)]
        else:
            return []

    def _get_qemu_img(self):
        """
        Search the qemu-img binary in the same binary of the qemu binary
        for avoiding version incompatibility.

        :returns: qemu-img path or raise an error
        """
        qemu_img_path = ""
        qemu_path_dir = os.path.dirname(self.qemu_path)
        try:
            for f in os.listdir(qemu_path_dir):
                if f.startswith("qemu-img"):
                    qemu_img_path = os.path.join(qemu_path_dir, f)
        except OSError as e:
            raise QemuError("Error while looking for qemu-img in {}: {}".format(qemu_path_dir, e))

        if not qemu_img_path:
            raise QemuError("Could not find qemu-img in {}".format(qemu_path_dir))

        return qemu_img_path

    @asyncio.coroutine
    def _qemu_img_exec(self, command):

        self._qemu_img_stdout_file = os.path.join(self.working_dir, "qemu-img.log")
        log.info("logging to {}".format(self._qemu_img_stdout_file))
        command_string = " ".join(shlex.quote(s) for s in command)
        log.info("Executing qemu-img with: {}".format(command_string))
        with open(self._qemu_img_stdout_file, "w", encoding="utf-8") as fd:
            process = yield from asyncio.create_subprocess_exec(*command, stdout=fd, stderr=subprocess.STDOUT, cwd=self.working_dir)
        retcode = yield from process.wait()
        log.info("{} returned with {}".format(self._get_qemu_img(), retcode))
        return retcode

    @asyncio.coroutine
    def _disk_options(self):
        options = []
        qemu_img_path = self._get_qemu_img()

        drives = ["a", "b", "c", "d"]

        for disk_index, drive in enumerate(drives):
            disk_image = getattr(self, "_hd{}_disk_image".format(drive))
            interface = getattr(self, "hd{}_disk_interface".format(drive))

            if not disk_image:
                continue

            disk_name = "hd" + drive

            if not os.path.isfile(disk_image) or not os.path.exists(disk_image):
                if os.path.islink(disk_image):
                    raise QemuError("{} disk image '{}' linked to '{}' is not accessible".format(disk_name, disk_image, os.path.realpath(disk_image)))
                else:
                    raise QemuError("{} disk image '{}' is not accessible".format(disk_name, disk_image))
            else:
                try:
                    # check for corrupt disk image
                    retcode = yield from self._qemu_img_exec([qemu_img_path, "check", disk_image])
                    if retcode == 3:
                        # image has leaked clusters, but is not corrupted, let's try to fix it
                        log.warning("Qemu image {} has leaked clusters".format(disk_image))
                        if (yield from self._qemu_img_exec([qemu_img_path, "check", "-r", "leaks", "{}".format(disk_image)])) == 3:
                            self.project.emit("log.warning", {"message": "Qemu image '{}' has leaked clusters and could not be fixed".format(disk_image)})
                    elif retcode == 2:
                        # image is corrupted, let's try to fix it
                        log.warning("Qemu image {} is corrupted".format(disk_image))
                        if (yield from self._qemu_img_exec([qemu_img_path, "check", "-r", "all", "{}".format(disk_image)])) == 2:
                            self.project.emit("log.warning", {"message": "Qemu image '{}' is corrupted and could not be fixed".format(disk_image)})
                except (OSError, subprocess.SubprocessError) as e:
                    stdout = self.read_qemu_img_stdout()
                    raise QemuError("Could not check '{}' disk image: {}\n{}".format(disk_name, e, stdout))

            if self.linked_clone:
                disk = os.path.join(self.working_dir, "{}_disk.qcow2".format(disk_name))
                if not os.path.exists(disk):
                    # create the disk
                    try:
                        command = [qemu_img_path, "create", "-o", "backing_file={}".format(disk_image), "-f", "qcow2", disk]
                        retcode = yield from self._qemu_img_exec(command)
                        if retcode:
                            stdout = self.read_qemu_img_stdout()
                            raise QemuError("Could not create '{}' disk image: qemu-img returned with {}\n{}".format(disk_name,
                                                                                                                     retcode,
                                                                                                                     stdout))
                    except (OSError, subprocess.SubprocessError) as e:
                        stdout = self.read_qemu_img_stdout()
                        raise QemuError("Could not create '{}' disk image: {}\n{}".format(disk_name, e, stdout))
                else:
                    # The disk exists we check if the clone works
                    try:
                        qcow2 = Qcow2(disk)
                        yield from qcow2.rebase(qemu_img_path, disk_image)
                    except (Qcow2Error, OSError) as e:
                        raise QemuError("Could not use qcow2 disk image '{}' for {} {}".format(disk_image, disk_name, e))

            else:
                disk = disk_image

            if interface == "sata":
                # special case, sata controller doesn't exist in Qemu
                options.extend(["-device", 'ahci,id=ahci{},bus=pci.{}'.format(disk_index, disk_index)])
                options.extend(["-drive", 'file={},if=none,id=drive-sata-disk{},index={},media=disk'.format(disk, disk_index, disk_index)])
                options.extend(["-device", 'ide-drive,drive=drive-sata-disk{},bus=ahci{}.0,id=drive-sata-disk{}'.format(disk_index, disk_index, disk_index)])
            else:
                options.extend(["-drive", 'file={},if={},index={},media=disk'.format(disk, interface, disk_index)])

        return options

    @asyncio.coroutine
    def resize_disk(self, drive_name, extend):

        if self.is_running():
            raise QemuError("Cannot resize {} while the VM is running".format(drive_name))

        if self.linked_clone:
            disk_image_path = os.path.join(self.working_dir, "{}_disk.qcow2".format(drive_name))
        else:
            disk_image_path = getattr(self, "{}_disk_image".format(drive_name))

        if not os.path.exists(disk_image_path):
            raise QemuError("Disk path '{}' does not exist".format(disk_image_path))
        qemu_img_path = self._get_qemu_img()
        yield from self.manager.resize_disk(qemu_img_path, disk_image_path, extend)

    def _cdrom_option(self):

        options = []
        if self._cdrom_image:
            if not os.path.isfile(self._cdrom_image) or not os.path.exists(self._cdrom_image):
                if os.path.islink(self._cdrom_image):
                    raise QemuError("cdrom image '{}' linked to '{}' is not accessible".format(self._cdrom_image, os.path.realpath(self._cdrom_image)))
                else:
                    raise QemuError("cdrom image '{}' is not accessible".format(self._cdrom_image))
            if self._hdc_disk_image:
                raise QemuError("You cannot use a disk image on hdc disk and a CDROM image at the same time")
            options.extend(["-cdrom", self._cdrom_image])
        return options

    def _bios_option(self):

        options = []
        if self._bios_image:
            if not os.path.isfile(self._bios_image) or not os.path.exists(self._bios_image):
                if os.path.islink(self._bios_image):
                    raise QemuError("bios image '{}' linked to '{}' is not accessible".format(self._bios_image, os.path.realpath(self._bios_image)))
                else:
                    raise QemuError("bios image '{}' is not accessible".format(self._bios_image))
            options.extend(["-bios", self._bios_image])
        return options

    def _linux_boot_options(self):

        options = []
        if self._initrd:
            if not os.path.isfile(self._initrd) or not os.path.exists(self._initrd):
                if os.path.islink(self._initrd):
                    raise QemuError("initrd file '{}' linked to '{}' is not accessible".format(self._initrd, os.path.realpath(self._initrd)))
                else:
                    raise QemuError("initrd file '{}' is not accessible".format(self._initrd))
            options.extend(["-initrd", self._initrd])
        if self._kernel_image:
            if not os.path.isfile(self._kernel_image) or not os.path.exists(self._kernel_image):
                if os.path.islink(self._kernel_image):
                    raise QemuError("kernel image '{}' linked to '{}' is not accessible".format(self._kernel_image, os.path.realpath(self._kernel_image)))
                else:
                    raise QemuError("kernel image '{}' is not accessible".format(self._kernel_image))
            options.extend(["-kernel", self._kernel_image])
        if self._kernel_command_line:
            options.extend(["-append", self._kernel_command_line])

        return options

    @asyncio.coroutine
    def _network_options(self):

        network_options = []
        network_options.extend(["-net", "none"])  # we do not want any user networking back-end if no adapter is connected.

        patched_qemu = False
        if self._legacy_networking:
            version = yield from self.manager.get_qemu_version(self.qemu_path)
            if version and parse_version(version) < parse_version("1.1.0"):
                # this is a patched Qemu if version is below 1.1.0
                patched_qemu = True

        # Each 32 PCI device we need to add a PCI bridge with max 9 bridges
        pci_devices = 4 + len(self._ethernet_adapters)  # 4 PCI devices are use by default by qemu
        bridge_id = 0
        for bridge_id in range(1, math.floor(pci_devices / 32) + 1):
            network_options.extend(["-device", "i82801b11-bridge,id=dmi_pci_bridge{bridge_id}".format(bridge_id=bridge_id)])
            network_options.extend(["-device", "pci-bridge,id=pci-bridge{bridge_id},bus=dmi_pci_bridge{bridge_id},chassis_nr=0x1,addr=0x{bridge_id},shpc=off".format(bridge_id=bridge_id)])

        if bridge_id > 1:
            qemu_version = yield from self.manager.get_qemu_version(self.qemu_path)
            if qemu_version and parse_version(qemu_version) < parse_version("2.4.0"):
                raise QemuError("Qemu version 2.4 or later is required to run this VM with a large number of network adapters")

        pci_device_id = 4 + bridge_id  # Bridge consume PCI ports

        for adapter_number, adapter in enumerate(self._ethernet_adapters):
            mac = int_to_macaddress(macaddress_to_int(self._mac_address) + adapter_number)

            # use a local UDP tunnel to connect to uBridge instead
            if adapter_number not in self._local_udp_tunnels:
                self._local_udp_tunnels[adapter_number] = self._create_local_udp_tunnel()
            nio = self._local_udp_tunnels[adapter_number][0]

            custom_adapter = self._get_custom_adapter_settings(adapter_number)
            adapter_type = custom_adapter.get("adapter_type", self._adapter_type)
            custom_mac_address = custom_adapter.get("mac_address")
            if custom_mac_address:
                mac = int_to_macaddress(macaddress_to_int(custom_mac_address))

            if self._legacy_networking:
                # legacy QEMU networking syntax (-net)
                if nio:
                    network_options.extend(["-net", "nic,vlan={},macaddr={},model={}".format(adapter_number, mac, adapter_type)])
                    if isinstance(nio, NIOUDP):
                        if patched_qemu:
                            # use patched Qemu syntax
                            network_options.extend(["-net", "udp,vlan={},name=gns3-{},sport={},dport={},daddr={}".format(adapter_number,
                                                                                                                         adapter_number,
                                                                                                                         nio.lport,
                                                                                                                         nio.rport,
                                                                                                                         nio.rhost)])
                        else:
                            # use UDP tunnel support added in Qemu 1.1.0
                            network_options.extend(["-net", "socket,vlan={},name=gns3-{},udp={}:{},localaddr={}:{}".format(adapter_number,
                                                                                                                           adapter_number,
                                                                                                                           nio.rhost,
                                                                                                                           nio.rport,
                                                                                                                           "127.0.0.1",
                                                                                                                           nio.lport)])
                    elif isinstance(nio, NIOTAP):
                        network_options.extend(["-net", "tap,name=gns3-{},ifname={}".format(adapter_number, nio.tap_device)])
                else:
                    network_options.extend(["-net", "nic,vlan={},macaddr={},model={}".format(adapter_number, mac, adapter_type)])

            else:
                # newer QEMU networking syntax
                device_string = "{},mac={}".format(adapter_type, mac)
                bridge_id = math.floor(pci_device_id / 32)
                if bridge_id > 0:
                    addr = pci_device_id % 32
                    device_string = "{},bus=pci-bridge{bridge_id},addr=0x{addr:02x}".format(device_string, bridge_id=bridge_id, addr=addr)
                pci_device_id += 1
                if nio:
                    network_options.extend(["-device", "{},netdev=gns3-{}".format(device_string, adapter_number)])
                    if isinstance(nio, NIOUDP):
                        network_options.extend(["-netdev", "socket,id=gns3-{},udp={}:{},localaddr={}:{}".format(adapter_number,
                                                                                                                nio.rhost,
                                                                                                                nio.rport,
                                                                                                                "127.0.0.1",
                                                                                                                nio.lport)])
                    elif isinstance(nio, NIOTAP):
                        network_options.extend(["-netdev", "tap,id=gns3-{},ifname={},script=no,downscript=no".format(adapter_number, nio.tap_device)])
                else:
                    network_options.extend(["-device", device_string])

        return network_options

    def _graphic(self):
        """
        Adds the correct graphic options depending of the OS
        """

        if sys.platform.startswith("win"):
            return []
        if len(os.environ.get("DISPLAY", "")) > 0:
            return []
        if "-nographic" not in self._options:
            return ["-nographic"]
        return []

    @asyncio.coroutine
    def _run_with_hardware_acceleration(self, qemu_path, options):
        """
        Check if we can run Qemu with hardware acceleration

        :param qemu_path: Path to qemu
        :param options: String of qemu user options
        :returns: Boolean True if we need to enable hardware acceleration
        """

        enable_hardware_accel = self.manager.config.get_section_config("Qemu").getboolean("enable_hardware_acceleration", True)
        require_hardware_accel = self.manager.config.get_section_config("Qemu").getboolean("require_hardware_acceleration", True)
        if sys.platform.startswith("linux"):
            # compatibility: these options were used before version 2.0 and have priority
            enable_kvm = self.manager.config.get_section_config("Qemu").getboolean("enable_kvm")
            if enable_kvm is not None:
                enable_hardware_accel = enable_kvm
            require_kvm = self.manager.config.get_section_config("Qemu").getboolean("require_kvm")
            if require_kvm is not None:
                require_hardware_accel = require_kvm

        if enable_hardware_accel and "-no-kvm" not in options and "-no-hax" not in options:
            # Turn OFF hardware acceleration for non x86 architectures
            if sys.platform.startswith("win"):
                supported_binaries = ["qemu-system-x86_64.exe", "qemu-system-x86_64w.exe", "qemu-system-i386.exe", "qemu-system-i386w.exe"]
            else:
                supported_binaries = ["qemu-system-x86_64", "qemu-system-i386", "qemu-kvm"]
            if os.path.basename(qemu_path) not in supported_binaries:
                if require_hardware_accel:
                    raise QemuError("Hardware acceleration can only be used with the following Qemu executables: {}".format(", ".join(supported_binaries)))
                else:
                    return False

            if sys.platform.startswith("linux") and not os.path.exists("/dev/kvm"):
                if require_hardware_accel:
                    raise QemuError("KVM acceleration cannot be used (/dev/kvm doesn't exist). It is possible to turn off KVM support in the gns3_server.conf by adding enable_kvm = false to the [Qemu] section.")
                else:
                    return False
            elif sys.platform.startswith("win"):
                if require_hardware_accel:
                    # HAXM is only available starting with Qemu version 2.9.0
                    version = yield from self.manager.get_qemu_version(self.qemu_path)
                    if version and parse_version(version) < parse_version("2.9.0"):
                        raise QemuError("HAXM acceleration can only be enable for Qemu version 2.9.0 and above (current version: {})".format(version))

                    # check if HAXM is installed
                    version = self.manager.get_haxm_windows_version()
                    if version is None:
                        raise QemuError("HAXM acceleration support is not installed on this host")
                    log.info("HAXM support version {} detected".format(version))

                    # check if the HAXM service is running
                    from gns3server.utils.windows_service import check_windows_service_is_running
                    if not check_windows_service_is_running("intelhaxm"):
                        raise QemuError("Intel HAXM service is not running on this host")

                else:
                    return False
            elif sys.platform.startswith("darwin"):
                process = yield from asyncio.create_subprocess_shell("kextstat | grep com.intel.kext.intelhaxm")
                yield from process.wait()
                if process.returncode != 0:
                    if require_hardware_accel:
                        raise QemuError("HAXM acceleration support is not installed on this host (com.intel.kext.intelhaxm extension not loaded)")
                    else:
                        return False
            return True
        return False

    @asyncio.coroutine
    def _clear_save_vm_stated(self, snapshot_name="GNS3_SAVED_STATE"):

        drives = ["a", "b", "c", "d"]
        qemu_img_path = self._get_qemu_img()
        for disk_index, drive in enumerate(drives):
            disk_image = getattr(self, "_hd{}_disk_image".format(drive))
            if not disk_image:
                continue
            try:
                if self.linked_clone:
                    disk = os.path.join(self.working_dir, "hd{}_disk.qcow2".format(drive))
                else:
                    disk = disk_image
                if not os.path.exists(disk):
                    continue
                command = [qemu_img_path, "snapshot", "-d", snapshot_name, disk]
                retcode = yield from self._qemu_img_exec(command)
                if retcode:
                    stdout = self.read_qemu_img_stdout()
                    log.warning("Could not delete saved VM state from disk {}: {}".format(disk, stdout))
                else:
                    log.info("Deleted saved VM state from disk {}".format(disk))
            except subprocess.SubprocessError as e:
                raise QemuError("Error while looking for the Qemu VM saved state snapshot: {}".format(e))

    @asyncio.coroutine
    def _saved_state_option(self, snapshot_name="GNS3_SAVED_STATE"):

        drives = ["a", "b", "c", "d"]
        qemu_img_path = self._get_qemu_img()
        for disk_index, drive in enumerate(drives):
            disk_image = getattr(self, "_hd{}_disk_image".format(drive))
            if not disk_image:
                continue
            try:
                if self.linked_clone:
                    disk = os.path.join(self.working_dir, "hd{}_disk.qcow2".format(drive))
                else:
                    disk = disk_image
                if not os.path.exists(disk):
                    continue
                output = yield from subprocess_check_output(qemu_img_path, "info", "--output=json", disk)
                json_data = json.loads(output)
                if "snapshots" in json_data:
                    for snapshot in json_data["snapshots"]:
                        if snapshot["name"] == snapshot_name:
                            log.info('QEMU VM "{name}" [{id}] VM saved state detected (snapshot name: {snapshot})'.format(name=self._name,
                                                                                                                          id=self.id,
                                                                                                                          snapshot=snapshot_name))
                            return ["-loadvm", snapshot_name]
            except subprocess.SubprocessError as e:
                raise QemuError("Error while looking for the Qemu VM saved state snapshot: {}".format(e))
        return []

    @asyncio.coroutine
    def _build_command(self):
        """
        Command to start the QEMU process.
        (to be passed to subprocess.Popen())
        """

        additional_options = self._options.strip()
        additional_options = additional_options.replace("%vm-name%", '"' + self._name.replace('"', '\\"') + '"')
        additional_options = additional_options.replace("%vm-id%", self._id)
        additional_options = additional_options.replace("%project-id%", self.project.id)
        additional_options = additional_options.replace("%project-path%", '"' + self.project.path.replace('"', '\\"') + '"')
        command = [self.qemu_path]
        command.extend(["-name", self._name])
        command.extend(["-m", "{}M".format(self._ram)])
        command.extend(["-smp", "cpus={}".format(self._cpus)])
        if (yield from self._run_with_hardware_acceleration(self.qemu_path, self._options)):
            if sys.platform.startswith("linux"):
                command.extend(["-enable-kvm"])
                version = yield from self.manager.get_qemu_version(self.qemu_path)
                # Issue on some combo Intel CPU + KVM + Qemu 2.4.0
                # https://github.com/GNS3/gns3-server/issues/685
                if version and parse_version(version) >= parse_version("2.4.0") and self.platform == "x86_64":
                    command.extend(["-machine", "smm=off"])
            elif sys.platform.startswith("win") or sys.platform.startswith("darwin"):
                command.extend(["-enable-hax"])
        command.extend(["-boot", "order={}".format(self._boot_priority)])
        command.extend(self._bios_option())
        command.extend(self._cdrom_option())
        command.extend((yield from self._disk_options()))
        command.extend(self._linux_boot_options())
        if "-uuid" not in additional_options:
            command.extend(["-uuid", self._id])
        if self._console_type == "telnet":
            command.extend(self._serial_options())
        elif self._console_type == "vnc":
            command.extend(self._vnc_options())
        elif self._console_type == "spice":
            command.extend(self._spice_options())
        elif self._console_type == "spice+agent":
            command.extend(self._spice_with_agent_options())
        elif self._console_type != "none":
            raise QemuError("Console type {} is unknown".format(self._console_type))
        command.extend(self._monitor_options())
        command.extend((yield from self._network_options()))
        command.extend(self._graphic())
        if self.on_close != "save_vm_state":
            yield from self._clear_save_vm_stated()
        else:
            command.extend((yield from self._saved_state_option()))

        if additional_options:
            try:
                command.extend(shlex.split(additional_options))
            except ValueError as e:
                raise QemuError("Invalid additional options: {} error {}".format(additional_options, e))
        return command

    def __json__(self):
        answer = {
            "project_id": self.project.id,
            "node_id": self.id,
            "node_directory": self.working_path
        }
        # Qemu has a long list of options. The JSON schema is the single source of information
        for field in QEMU_OBJECT_SCHEMA["required"]:
            if field not in answer:
                try:
                    answer[field] = getattr(self, field)
                except AttributeError:
                    pass
        answer["hda_disk_image"] = self.manager.get_relative_image_path(self._hda_disk_image)
        answer["hda_disk_image_md5sum"] = md5sum(self._hda_disk_image)
        answer["hdb_disk_image"] = self.manager.get_relative_image_path(self._hdb_disk_image)
        answer["hdb_disk_image_md5sum"] = md5sum(self._hdb_disk_image)
        answer["hdc_disk_image"] = self.manager.get_relative_image_path(self._hdc_disk_image)
        answer["hdc_disk_image_md5sum"] = md5sum(self._hdc_disk_image)
        answer["hdd_disk_image"] = self.manager.get_relative_image_path(self._hdd_disk_image)
        answer["hdd_disk_image_md5sum"] = md5sum(self._hdd_disk_image)
        answer["cdrom_image"] = self.manager.get_relative_image_path(self._cdrom_image)
        answer["cdrom_image_md5sum"] = md5sum(self._cdrom_image)
        answer["bios_image"] = self.manager.get_relative_image_path(self._bios_image)
        answer["bios_image_md5sum"] = md5sum(self._bios_image)
        answer["initrd"] = self.manager.get_relative_image_path(self._initrd)
        answer["initrd_md5sum"] = md5sum(self._initrd)

        answer["kernel_image"] = self.manager.get_relative_image_path(self._kernel_image)
        answer["kernel_image_md5sum"] = md5sum(self._kernel_image)

        return answer<|MERGE_RESOLUTION|>--- conflicted
+++ resolved
@@ -1101,13 +1101,8 @@
                             if expect in line:
                                 result = line.decode("utf-8").strip()
                                 break
-<<<<<<< HEAD
-                except EOFError as e:
+                except (ConnectionError, EOFError) as e:
                     log.warning("Could not read from QEMU monitor: {}".format(e))
-=======
-                except (ConnectionError, EOFError) as e:
-                    log.warn("Could not read from QEMU monitor: {}".format(e))
->>>>>>> e4a6db8e
             writer.close()
         return result
 
