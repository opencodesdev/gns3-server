# -*- coding: utf-8 -*-
#
# Copyright (C) 2014 GNS3 Technologies Inc.
#
# This program is free software: you can redistribute it and/or modify
# it under the terms of the GNU General Public License as published by
# the Free Software Foundation, either version 3 of the License, or
# (at your option) any later version.
#
# This program is distributed in the hope that it will be useful,
# but WITHOUT ANY WARRANTY; without even the implied warranty of
# MERCHANTABILITY or FITNESS FOR A PARTICULAR PURPOSE.  See the
# GNU General Public License for more details.
#
# You should have received a copy of the GNU General Public License
# along with this program.  If not, see <http://www.gnu.org/licenses/>.

"""
VirtualBox VM instance.
"""

import re
import os
import sys
import json
import uuid
import shlex
import shutil
import asyncio
import tempfile
import xml.etree.ElementTree as ET

from gns3server.utils import parse_version
from gns3server.utils.asyncio.telnet_server import AsyncioTelnetServer
from gns3server.utils.asyncio.serial import asyncio_open_serial
from gns3server.utils.asyncio import locking
from gns3server.compute.virtualbox.virtualbox_error import VirtualBoxError
from gns3server.compute.nios.nio_udp import NIOUDP
from gns3server.compute.adapters.ethernet_adapter import EthernetAdapter
from gns3server.compute.base_node import BaseNode

if sys.platform.startswith('win'):
    import msvcrt
    import win32file

import logging
log = logging.getLogger(__name__)


class VirtualBoxVM(BaseNode):

    """
    VirtualBox VM implementation.
    """

    def __init__(self, name, node_id, project, manager, vmname, linked_clone=False, console=None, console_type="telnet", adapters=0):

        super().__init__(name, node_id, project, manager, console=console, linked_clone=linked_clone, console_type=console_type)

        self._maximum_adapters = 8
        self._system_properties = {}
        self._telnet_server = None
        self._local_udp_tunnels = {}

        # VirtualBox settings
        self._adapters = adapters
        self._ethernet_adapters = {}
        self._headless = False
        self._on_close = "power_off"
        self._vmname = vmname
        self._use_any_adapter = False
        self._ram = 0
        self._adapter_type = "Intel PRO/1000 MT Desktop (82540EM)"

    def __json__(self):

        json = {"name": self.name,
                "node_id": self.id,
                "console": self.console,
                "console_type": self.console_type,
                "project_id": self.project.id,
                "vmname": self.vmname,
                "headless": self.headless,
                "on_close": self.on_close,
                "adapters": self._adapters,
                "adapter_type": self.adapter_type,
                "ram": self.ram,
                "status": self.status,
                "use_any_adapter": self.use_any_adapter,
                "linked_clone": self.linked_clone}
        if self.linked_clone:
            json["node_directory"] = self.working_path
        else:
            json["node_directory"] = None
        return json

    @property
    def ethernet_adapters(self):
        return self._ethernet_adapters

    @asyncio.coroutine
    def _get_system_properties(self):

        properties = yield from self.manager.execute("list", ["systemproperties"])
        for prop in properties:
            try:
                name, value = prop.split(':', 1)
            except ValueError:
                continue
            self._system_properties[name.strip()] = value.strip()

    @asyncio.coroutine
    def _get_vm_state(self):
        """
        Returns the VM state (e.g. running, paused etc.)

        :returns: state (string)
        """

        results = yield from self.manager.execute("showvminfo", [self._vmname, "--machinereadable"])
        for info in results:
            if '=' in info:
                name, value = info.split('=', 1)
                if name == "VMState":
                    return value.strip('"')
        raise VirtualBoxError("Could not get VM state for {}".format(self._vmname))

    @asyncio.coroutine
    def _control_vm(self, params):
        """
        Change setting in this VM when running.

        :param params: params to use with sub-command controlvm

        :returns: result of the command.
        """

        args = shlex.split(params)
        result = yield from self.manager.execute("controlvm", [self._vmname] + args)
        return result

    @asyncio.coroutine
    def _modify_vm(self, params):
        """
        Change setting in this VM when not running.

        :param params: params to use with sub-command modifyvm
        """

        args = shlex.split(params)
        yield from self.manager.execute("modifyvm", [self._vmname] + args)

    @asyncio.coroutine
    def _check_duplicate_linked_clone(self):
        """
        Without linked clone two VM using the same image can't run
        at the same time.

        To avoid issue like false detection when a project close
        and another open we try multiple times.
        """
        trial = 0

        while True:
            found = False
            for node in self.manager.nodes:
                if node != self and node.vmname == self.vmname:
                    found = True
                    if node.project != self.project:
                        if trial >= 30:
                            raise VirtualBoxError("Sorry a node without the linked clone setting enabled can only be used once on your server.\n{} is already used by {} in project {}".format(self.vmname, node.name, self.project.name))
                    else:
                        if trial >= 5:
                            raise VirtualBoxError("Sorry a node without the linked clone setting enabled can only be used once on your server.\n{} is already used by {} in this project".format(self.vmname, node.name))
            if not found:
                return
            trial += 1
            yield from asyncio.sleep(1)

    @asyncio.coroutine
    def create(self):
        if not self.linked_clone:
            yield from self._check_duplicate_linked_clone()

        yield from self._get_system_properties()
        if "API version" not in self._system_properties:
            raise VirtualBoxError("Can't access to VirtualBox API version:\n{}".format(self._system_properties))
        if parse_version(self._system_properties["API version"]) < parse_version("4_3"):
            raise VirtualBoxError("The VirtualBox API version is lower than 4.3")
        log.info("VirtualBox VM '{name}' [{id}] created".format(name=self.name, id=self.id))

        if self.linked_clone:
            if self.id and os.path.isdir(os.path.join(self.working_dir, self._vmname)):
                self._patch_vm_uuid()
                yield from self.manager.execute("registervm", [self._linked_vbox_file()])
                yield from self._reattach_linked_hdds()
            else:
                yield from self._create_linked_clone()

        if self._adapters:
            yield from self.set_adapters(self._adapters)

        vm_info = yield from self._get_vm_info()
        if "memory" in vm_info:
            self._ram = int(vm_info["memory"])

    def _linked_vbox_file(self):
        return os.path.join(self.working_dir, self._vmname, self._vmname + ".vbox")

    def _patch_vm_uuid(self):
        """
        Fix the VM uuid in the case of linked clone
        """
        if os.path.exists(self._linked_vbox_file()):
            try:
                tree = ET.parse(self._linked_vbox_file())
            except ET.ParseError:
                raise VirtualBoxError("Cannot modify VirtualBox linked nodes file. "
                                      "File {} is corrupted.".format(self._linked_vbox_file()))
            except OSError as e:
                raise VirtualBoxError("Cannot modify VirtualBox linked nodes file '{}': {}".format(self._linked_vbox_file(), e))

            machine = tree.getroot().find("{http://www.virtualbox.org/}Machine")
            if machine is not None and machine.get("uuid") != "{" + self.id + "}":

                for image in tree.getroot().findall("{http://www.virtualbox.org/}Image"):
                    currentSnapshot = machine.get("currentSnapshot")
                    if currentSnapshot:
                        newSnapshot = re.sub("\{.*\}", "{" + str(uuid.uuid4()) + "}", currentSnapshot)
                    shutil.move(os.path.join(self.working_dir, self._vmname, "Snapshots", currentSnapshot) + ".vdi",
                                os.path.join(self.working_dir, self._vmname, "Snapshots", newSnapshot) + ".vdi")
                    image.set("uuid", newSnapshot)

                machine.set("uuid", "{" + self.id + "}")
                tree.write(self._linked_vbox_file())

    @asyncio.coroutine
    def check_hw_virtualization(self):
        """
        Returns either hardware virtualization is activated or not.

        :returns: boolean
        """

        vm_info = yield from self._get_vm_info()
        if "hwvirtex" in vm_info and vm_info["hwvirtex"] == "on":
            return True
        return False

    @locking
    @asyncio.coroutine
    def start(self):
        """
        Starts this VirtualBox VM.
        """

        if self.status == "started":
            return

        # resume the VM if it is paused
        vm_state = yield from self._get_vm_state()
        if vm_state == "paused":
            yield from self.resume()
            return

        # VM must be powered off to start it
        if vm_state != "poweroff":
            raise VirtualBoxError("VirtualBox VM not powered off")

        yield from self._set_network_options()
        yield from self._set_serial_console()

        # check if there is enough RAM to run
        self.check_available_ram(self.ram)

        args = [self._vmname]
        if self._headless:
            args.extend(["--type", "headless"])
        result = yield from self.manager.execute("startvm", args)
        self.status = "started"
        log.info("VirtualBox VM '{name}' [{id}] started".format(name=self.name, id=self.id))
        log.debug("Start result: {}".format(result))

        # add a guest property to let the VM know about the GNS3 name
        yield from self.manager.execute("guestproperty", ["set", self._vmname, "NameInGNS3", self.name])
        # add a guest property to let the VM know about the GNS3 project directory
        yield from self.manager.execute("guestproperty", ["set", self._vmname, "ProjectDirInGNS3", self.working_dir])

        yield from self._start_ubridge()
        for adapter_number in range(0, self._adapters):
            nio = self._ethernet_adapters[adapter_number].get_nio(0)
            if nio:
                yield from self.add_ubridge_udp_connection("VBOX-{}-{}".format(self._id, adapter_number),
                                                           self._local_udp_tunnels[adapter_number][1],
                                                           nio)

        yield from self._start_console()

        if (yield from self.check_hw_virtualization()):
            self._hw_virtualization = True

    @locking
    @asyncio.coroutine
    def stop(self):
        """
        Stops this VirtualBox VM.
        """

        self._hw_virtualization = False
        yield from self._stop_ubridge()
        yield from self._stop_remote_console()
        vm_state = yield from self._get_vm_state()
        if vm_state == "running" or vm_state == "paused" or vm_state == "stuck":

            if self.on_close == "save_vm_state":
                result = yield from self._control_vm("savestate")
                self.status = "stopped"
                log.debug("Stop result: {}".format(result))
            elif self.on_close == "shutdown_signal":
                # use ACPI to shutdown the VM
                result = yield from self._control_vm("acpipowerbutton")
                trial = 0
                while True:
                    vm_state = yield from self._get_vm_state()
                    if vm_state == "poweroff":
                        break
                    yield from asyncio.sleep(1)
                    trial += 1
                    if trial >= 120:
                        yield from self._control_vm("poweroff")
                        break
                self.status = "stopped"
                log.debug("ACPI shutdown result: {}".format(result))
            else:
                # power off the VM
                result = yield from self._control_vm("poweroff")
                self.status = "stopped"
                log.debug("Stop result: {}".format(result))

            log.info("VirtualBox VM '{name}' [{id}] stopped".format(name=self.name, id=self.id))
            yield from asyncio.sleep(0.5)  # give some time for VirtualBox to unlock the VM
            try:
                # deactivate the first serial port
                yield from self._modify_vm("--uart1 off")
            except VirtualBoxError as e:
                log.warning("Could not deactivate the first serial port: {}".format(e))

            for adapter_number in range(0, self._adapters):
                nio = self._ethernet_adapters[adapter_number].get_nio(0)
                if nio:
                    yield from self._modify_vm("--nictrace{} off".format(adapter_number + 1))
                    yield from self._modify_vm("--cableconnected{} off".format(adapter_number + 1))
                    yield from self._modify_vm("--nic{} null".format(adapter_number + 1))
        yield from super().stop()

    @asyncio.coroutine
    def suspend(self):
        """
        Suspends this VirtualBox VM.
        """

        vm_state = yield from self._get_vm_state()
        if vm_state == "running":
            yield from self._control_vm("pause")
            self.status = "suspended"
            log.info("VirtualBox VM '{name}' [{id}] suspended".format(name=self.name, id=self.id))
        else:
            log.warning("VirtualBox VM '{name}' [{id}] cannot be suspended, current state: {state}".format(name=self.name,
                                                                                                        id=self.id,
                                                                                                        state=vm_state))

    @asyncio.coroutine
    def resume(self):
        """
        Resumes this VirtualBox VM.
        """

        yield from self._control_vm("resume")
        self.status = "started"
        log.info("VirtualBox VM '{name}' [{id}] resumed".format(name=self.name, id=self.id))

    @asyncio.coroutine
    def reload(self):
        """
        Reloads this VirtualBox VM.
        """

        result = yield from self._control_vm("reset")
        log.info("VirtualBox VM '{name}' [{id}] reloaded".format(name=self.name, id=self.id))
        log.debug("Reload result: {}".format(result))

    @asyncio.coroutine
    def _get_all_hdd_files(self):

        hdds = []
        properties = yield from self.manager.execute("list", ["hdds"])
        for prop in properties:
            try:
                name, value = prop.split(':', 1)
            except ValueError:
                continue
            if name.strip() == "Location":
                hdds.append(value.strip())
        return hdds

    @asyncio.coroutine
    def _reattach_linked_hdds(self):
        """
        Reattach linked cloned hard disks.
        """

        hdd_info_file = os.path.join(self.working_dir, self._vmname, "hdd_info.json")
        try:
            with open(hdd_info_file, "r", encoding="utf-8") as f:
                hdd_table = json.load(f)
        except (ValueError, OSError) as e:
            # The VM has never be started
            return

        for hdd_info in hdd_table:
            hdd_file = os.path.join(self.working_dir, self._vmname, "Snapshots", hdd_info["hdd"])
            if os.path.exists(hdd_file):
                log.info("VirtualBox VM '{name}' [{id}] attaching HDD {controller} {port} {device} {medium}".format(name=self.name,
                                                                                                                    id=self.id,
                                                                                                                    controller=hdd_info["controller"],
                                                                                                                    port=hdd_info["port"],
                                                                                                                    device=hdd_info["device"],
                                                                                                                    medium=hdd_file))

                try:
                    yield from self._storage_attach('--storagectl "{}" --port {} --device {} --type hdd --medium "{}"'.format(hdd_info["controller"],
                                                                                                                              hdd_info["port"],
                                                                                                                              hdd_info["device"],
                                                                                                                              hdd_file))

                except VirtualBoxError as e:
                    log.warning("VirtualBox VM '{name}' [{id}] error reattaching HDD {controller} {port} {device} {medium}: {error}".format(name=self.name,
                                                                                                                                         id=self.id,
                                                                                                                                         controller=hdd_info["controller"],
                                                                                                                                         port=hdd_info["port"],
                                                                                                                                         device=hdd_info["device"],
                                                                                                                                         medium=hdd_file,
                                                                                                                                         error=e))
                    continue

    @asyncio.coroutine
    def save_linked_hdds_info(self):
        """
        Save linked cloned hard disks information.

        :returns: disk table information
        """

        hdd_table = []
        if self.linked_clone:
            if os.path.exists(self.working_dir):
                hdd_files = yield from self._get_all_hdd_files()
                vm_info = yield from self._get_vm_info()
                for entry, value in vm_info.items():
                    match = re.search("^([\s\w]+)\-(\d)\-(\d)$", entry)  # match Controller-PortNumber-DeviceNumber entry
                    if match:
                        controller = match.group(1)
                        port = match.group(2)
                        device = match.group(3)
                        if value in hdd_files and os.path.exists(os.path.join(self.working_dir, self._vmname, "Snapshots", os.path.basename(value))):
                            log.info("VirtualBox VM '{name}' [{id}] detaching HDD {controller} {port} {device}".format(name=self.name,
                                                                                                                       id=self.id,
                                                                                                                       controller=controller,
                                                                                                                       port=port,
                                                                                                                       device=device))
                            hdd_table.append(
                                {
                                    "hdd": os.path.basename(value),
                                    "controller": controller,
                                    "port": port,
                                    "device": device,
                                }
                            )

            if hdd_table:
                try:
                    hdd_info_file = os.path.join(self.working_dir, self._vmname, "hdd_info.json")
                    with open(hdd_info_file, "w", encoding="utf-8") as f:
                        json.dump(hdd_table, f, indent=4)
                except OSError as e:
                    log.warning("VirtualBox VM '{name}' [{id}] could not write HHD info file: {error}".format(name=self.name,
                                                                                                              id=self.id,
                                                                                                              error=e.strerror))

        return hdd_table

    @asyncio.coroutine
    def close(self):
        """
        Closes this VirtualBox VM.
        """

        if self._closed:
            # VM is already closed
            return

        if not (yield from super().close()):
            return False

        log.debug("VirtualBox VM '{name}' [{id}] is closing".format(name=self.name, id=self.id))
        if self._console:
            self._manager.port_manager.release_tcp_port(self._console, self._project)
            self._console = None

        for adapter in self._ethernet_adapters.values():
            if adapter is not None:
                for nio in adapter.ports.values():
                    if nio and isinstance(nio, NIOUDP):
                        self.manager.port_manager.release_udp_port(nio.lport, self._project)

        for udp_tunnel in self._local_udp_tunnels.values():
            self.manager.port_manager.release_udp_port(udp_tunnel[0].lport, self._project)
            self.manager.port_manager.release_udp_port(udp_tunnel[1].lport, self._project)
        self._local_udp_tunnels = {}

        self.on_close = "power_off"
        yield from self.stop()

        if self.linked_clone:
            hdd_table = yield from self.save_linked_hdds_info()
            for hdd in hdd_table.copy():
                log.info("VirtualBox VM '{name}' [{id}] detaching HDD {controller} {port} {device}".format(name=self.name,
                                                                                                           id=self.id,
                                                                                                           controller=hdd["controller"],
                                                                                                           port=hdd["port"],
                                                                                                           device=hdd["device"]))
                try:
                    yield from self._storage_attach('--storagectl "{}" --port {} --device {} --type hdd --medium none'.format(hdd["controller"],
                                                                                                                              hdd["port"],
                                                                                                                              hdd["device"]))
                except VirtualBoxError as e:
                    log.warning("VirtualBox VM '{name}' [{id}] error detaching HDD {controller} {port} {device}: {error}".format(name=self.name,
                                                                                                                              id=self.id,
                                                                                                                              controller=hdd["controller"],
                                                                                                                              port=hdd["port"],
                                                                                                                              device=hdd["device"],
                                                                                                                              error=e))
                    continue

            log.info("VirtualBox VM '{name}' [{id}] unregistering".format(name=self.name, id=self.id))
            yield from self.manager.execute("unregistervm", [self._name])

        log.info("VirtualBox VM '{name}' [{id}] closed".format(name=self.name, id=self.id))
        self._closed = True

    @property
    def headless(self):
        """
        Returns either the VM will start in headless mode

        :returns: boolean
        """

        return self._headless

    @headless.setter
    def headless(self, headless):
        """
        Sets either the VM will start in headless mode

        :param headless: boolean
        """

        if headless:
            log.info("VirtualBox VM '{name}' [{id}] has enabled the headless mode".format(name=self.name, id=self.id))
        else:
            log.info("VirtualBox VM '{name}' [{id}] has disabled the headless mode".format(name=self.name, id=self.id))
        self._headless = headless

    @property
    def on_close(self):
        """
        Returns the action to execute when the VM is stopped/closed

        :returns: string
        """

        return self._on_close

    @on_close.setter
    def on_close(self, on_close):
        """
        Sets the action to execute when the VM is stopped/closed

        :param on_close: string
        """

        log.info('VirtualBox VM "{name}" [{id}] set the close action to "{action}"'.format(name=self._name, id=self._id, action=on_close))
        self._on_close = on_close

    @property
    def ram(self):
        """
        Returns the amount of RAM allocated to this VirtualBox VM.

        :returns: amount RAM in MB (integer)
        """

        return self._ram

    @asyncio.coroutine
    def set_ram(self, ram):
        """
        Set the amount of RAM allocated to this VirtualBox VM.

        :param ram: amount RAM in MB (integer)
        """

        if ram == 0:
            return

        yield from self._modify_vm('--memory {}'.format(ram))

        log.info("VirtualBox VM '{name}' [{id}] has set amount of RAM to {ram}".format(name=self.name, id=self.id, ram=ram))
        self._ram = ram

    @property
    def vmname(self):
        """
        Returns the VirtualBox VM name.

        :returns: VirtualBox VM name
        """

        return self._vmname

    @asyncio.coroutine
    def set_vmname(self, vmname):
        """
        Renames the VirtualBox VM.

        :param vmname: VirtualBox VM name
        """

        if vmname == self._vmname:
            return

        if self.linked_clone:
            if self.status == "started":
                raise VirtualBoxError("You can't change the name of running VM {}".format(self._name))
            # We can't rename a VM to name that already exists
            vms = yield from self.manager.list_vms(allow_clone=True)
            if vmname in [vm["vmname"] for vm in vms]:
                raise VirtualBoxError("You can't change the name to {} it's already use in VirtualBox".format(vmname))
            yield from self._modify_vm('--name "{}"'.format(vmname))

        log.info("VirtualBox VM '{name}' [{id}] has set the VM name to '{vmname}'".format(name=self.name, id=self.id, vmname=vmname))
        self._vmname = vmname

    @property
    def adapters(self):
        """
        Returns the number of adapters configured for this VirtualBox VM.

        :returns: number of adapters
        """

        return self._adapters

    @asyncio.coroutine
    def set_adapters(self, adapters):
        """
        Sets the number of Ethernet adapters for this VirtualBox VM instance.

        :param adapters: number of adapters
        """

        # check for the maximum adapters supported by the VM
        vm_info = yield from self._get_vm_info()
        chipset = "piix3"  # default chipset for VirtualBox VMs
        self._maximum_adapters = 8  # default maximum network adapter count for PIIX3 chipset
        if "chipset" in vm_info:
            chipset = vm_info["chipset"]
            max_adapter_string = "Maximum {} Network Adapter count".format(chipset.upper())
            if max_adapter_string in self._system_properties:
                try:
                    self._maximum_adapters = int(self._system_properties[max_adapter_string])
                except ValueError:
                    log.error("Could not convert system property to integer: {} = {}".format(max_adapter_string, self._system_properties[max_adapter_string]))
            else:
                log.warning("Could not find system property '{}' for chipset {}".format(max_adapter_string, chipset))

        log.info("VirtualBox VM '{name}' [{id}] can have a maximum of {max} network adapters for chipset {chipset}".format(name=self.name,
                                                                                                                           id=self.id,
                                                                                                                           max=self._maximum_adapters,
                                                                                                                           chipset=chipset.upper()))
        if adapters > self._maximum_adapters:
            raise VirtualBoxError("The configured {} chipset limits the VM to {} network adapters. The chipset can be changed outside GNS3 in the VirtualBox VM settings.".format(chipset.upper(),
                                                                                                                                                                                  self._maximum_adapters))

        self._ethernet_adapters.clear()
        for adapter_number in range(0, adapters):
            self._ethernet_adapters[adapter_number] = EthernetAdapter()

        self._adapters = len(self._ethernet_adapters)
        log.info("VirtualBox VM '{name}' [{id}] has changed the number of Ethernet adapters to {adapters}".format(name=self.name,
                                                                                                                  id=self.id,
                                                                                                                  adapters=adapters))

    @property
    def use_any_adapter(self):
        """
        Returns either GNS3 can use any VirtualBox adapter on this instance.

        :returns: boolean
        """

        return self._use_any_adapter

    @use_any_adapter.setter
    def use_any_adapter(self, use_any_adapter):
        """
        Allows GNS3 to use any VirtualBox adapter on this instance.

        :param use_any_adapter: boolean
        """

        if use_any_adapter:
            log.info("VirtualBox VM '{name}' [{id}] is allowed to use any adapter".format(name=self.name, id=self.id))
        else:
            log.info("VirtualBox VM '{name}' [{id}] is not allowed to use any adapter".format(name=self.name, id=self.id))
        self._use_any_adapter = use_any_adapter

    @property
    def adapter_type(self):
        """
        Returns the adapter type for this VirtualBox VM instance.

        :returns: adapter type (string)
        """

        return self._adapter_type

    @adapter_type.setter
    def adapter_type(self, adapter_type):
        """
        Sets the adapter type for this VirtualBox VM instance.

        :param adapter_type: adapter type (string)
        """

        self._adapter_type = adapter_type
        log.info("VirtualBox VM '{name}' [{id}]: adapter type changed to {adapter_type}".format(name=self.name,
                                                                                                id=self.id,
                                                                                                adapter_type=adapter_type))

    @asyncio.coroutine
    def _get_vm_info(self):
        """
        Returns this VM info.

        :returns: dict of info
        """

        vm_info = {}
        results = yield from self.manager.execute("showvminfo", [self._vmname, "--machinereadable"])
        for info in results:
            try:
                name, value = info.split('=', 1)
            except ValueError:
                continue
            vm_info[name.strip('"')] = value.strip('"')
        return vm_info

    def _get_pipe_name(self):
        """
        Returns the pipe name to create a serial connection.

        :returns: pipe path (string)
        """

        if sys.platform.startswith("win"):
            pipe_name = r"\\.\pipe\gns3_vbox\{}".format(self.id)
        else:
            pipe_name = os.path.join(tempfile.gettempdir(), "gns3_vbox", "{}".format(self.id))
            try:
                os.makedirs(os.path.dirname(pipe_name), exist_ok=True)
            except OSError as e:
                raise VirtualBoxError("Could not create the VirtualBox pipe directory: {}".format(e))
        return pipe_name

    @asyncio.coroutine
    def _set_serial_console(self):
        """
        Configures the first serial port to allow a serial console connection.
        """

        # activate the first serial port
        yield from self._modify_vm("--uart1 0x3F8 4")

        # set server mode with a pipe on the first serial port
        pipe_name = self._get_pipe_name()
        args = [self._vmname, "--uartmode1", "server", pipe_name]
        yield from self.manager.execute("modifyvm", args)

    @asyncio.coroutine
    def _storage_attach(self, params):
        """
        Change storage medium in this VM.

        :param params: params to use with sub-command storageattach
        """

        args = shlex.split(params)
        yield from self.manager.execute("storageattach", [self._vmname] + args)

    @asyncio.coroutine
    def _get_nic_attachements(self, maximum_adapters):
        """
        Returns NIC attachements.

        :param maximum_adapters: maximum number of supported adapters
        :returns: list of adapters with their Attachment setting (NAT, bridged etc.)
        """

        nics = []
        vm_info = yield from self._get_vm_info()
        for adapter_number in range(0, maximum_adapters):
            entry = "nic{}".format(adapter_number + 1)
            if entry in vm_info:
                value = vm_info[entry]
                nics.append(value.lower())
            else:
                nics.append(None)
        return nics

    @asyncio.coroutine
    def _set_network_options(self):
        """
        Configures network options.
        """

        nic_attachments = yield from self._get_nic_attachements(self._maximum_adapters)
        for adapter_number in range(0, self._adapters):
            attachment = nic_attachments[adapter_number]
            if attachment == "null":
                # disconnect the cable if no backend is attached.
                yield from self._modify_vm("--cableconnected{} off".format(adapter_number + 1))
            if attachment == "none":
                # set the backend to null to avoid a difference in the number of interfaces in the Guest.
                yield from self._modify_vm("--nic{} null".format(adapter_number + 1))
                yield from self._modify_vm("--cableconnected{} off".format(adapter_number + 1))

            # use a local UDP tunnel to connect to uBridge instead
            if adapter_number not in self._local_udp_tunnels:
                self._local_udp_tunnels[adapter_number] = self._create_local_udp_tunnel()
            nio = self._local_udp_tunnels[adapter_number][0]

            if nio:
                if not self._use_any_adapter and attachment in ("nat", "bridged", "intnet", "hostonly", "natnetwork"):
                    continue

                yield from self._modify_vm("--nictrace{} off".format(adapter_number + 1))

                custom_adapter = self._get_custom_adapter_settings(adapter_number)
                adapter_type = custom_adapter.get("adapter_type", self._adapter_type)

                vbox_adapter_type = "82540EM"
                if adapter_type == "PCnet-PCI II (Am79C970A)":
                    vbox_adapter_type = "Am79C970A"
                if adapter_type == "PCNet-FAST III (Am79C973)":
                    vbox_adapter_type = "Am79C973"
                if adapter_type == "Intel PRO/1000 MT Desktop (82540EM)":
                    vbox_adapter_type = "82540EM"
                if adapter_type == "Intel PRO/1000 T Server (82543GC)":
                    vbox_adapter_type = "82543GC"
                if adapter_type == "Intel PRO/1000 MT Server (82545EM)":
                    vbox_adapter_type = "82545EM"
                if adapter_type == "Paravirtualized Network (virtio-net)":
                    vbox_adapter_type = "virtio"
                args = [self._vmname, "--nictype{}".format(adapter_number + 1), vbox_adapter_type]
                yield from self.manager.execute("modifyvm", args)

                if isinstance(nio, NIOUDP):
                    log.debug("setting UDP params on adapter {}".format(adapter_number))
                    yield from self._modify_vm("--nic{} generic".format(adapter_number + 1))
                    yield from self._modify_vm("--nicgenericdrv{} UDPTunnel".format(adapter_number + 1))
                    yield from self._modify_vm("--nicproperty{} sport={}".format(adapter_number + 1, nio.lport))
                    yield from self._modify_vm("--nicproperty{} dest={}".format(adapter_number + 1, nio.rhost))
                    yield from self._modify_vm("--nicproperty{} dport={}".format(adapter_number + 1, nio.rport))
                    if nio.suspend:
                        yield from self._modify_vm("--cableconnected{} off".format(adapter_number + 1))
                    else:
                        yield from self._modify_vm("--cableconnected{} on".format(adapter_number + 1))

                if nio.capturing:
                    yield from self._modify_vm("--nictrace{} on".format(adapter_number + 1))
                    yield from self._modify_vm('--nictracefile{} "{}"'.format(adapter_number + 1, nio.pcap_output_file))

                if not self._ethernet_adapters[adapter_number].get_nio(0):
                    yield from self._modify_vm("--cableconnected{} off".format(adapter_number + 1))

        for adapter_number in range(self._adapters, self._maximum_adapters):
            log.debug("disabling remaining adapter {}".format(adapter_number))
            yield from self._modify_vm("--nic{} none".format(adapter_number + 1))

    @asyncio.coroutine
    def _create_linked_clone(self):
        """
        Creates a new linked clone.
        """

        gns3_snapshot_exists = False
        vm_info = yield from self._get_vm_info()
        for entry, value in vm_info.items():
            if entry.startswith("SnapshotName") and value == "GNS3 Linked Base for clones":
                gns3_snapshot_exists = True

        if not gns3_snapshot_exists:
            result = yield from self.manager.execute("snapshot", [self._vmname, "take", "GNS3 Linked Base for clones"])
            log.debug("GNS3 snapshot created: {}".format(result))

        args = [self._vmname,
                "--snapshot",
                "GNS3 Linked Base for clones",
                "--options",
                "link",
                "--name",
                self.name,
                "--basefolder",
                self.working_dir,
                "--register"]

        result = yield from self.manager.execute("clonevm", args)
        log.debug("VirtualBox VM: {} cloned".format(result))

        self._vmname = self._name
        yield from self.manager.execute("setextradata", [self._vmname, "GNS3/Clone", "yes"])

        # We create a reset snapshot in order to simplify life of user who want to rollback their VM
        # Warning: Do not document this it's seem buggy we keep it because Raizo students use it.
        try:
            args = [self._vmname, "take", "reset"]
            result = yield from self.manager.execute("snapshot", args)
            log.debug("Snapshot 'reset' created: {}".format(result))
        # It seem sometimes this failed due to internal race condition of Vbox
        # we have no real explanation of this.
        except VirtualBoxError:
            log.warning("Snapshot 'reset' not created")

        os.makedirs(os.path.join(self.working_dir, self._vmname), exist_ok=True)

    @asyncio.coroutine
    def _start_console(self):
        """
        Starts remote console support for this VM.
        """

<<<<<<< HEAD
        if self.console and self.console_type == "telnet":
            self._remote_pipe = yield from asyncio_open_serial(self._get_pipe_name())
            server = AsyncioTelnetServer(reader=self._remote_pipe,
                                         writer=self._remote_pipe,
                                         binary=True,
                                         echo=True)
            try:
                self._telnet_server = yield from asyncio.start_server(server.run, self._manager.port_manager.console_host, self.console)
            except OSError as e:
                self.project.emit("log.warning", {"message": "Could not start Telnet server on socket {}:{}: {}".format(self._manager.port_manager.console_host, self.console, e)})
=======
        pipe_name = self._get_pipe_name()
        try:
            self._remote_pipe = yield from asyncio_open_serial(pipe_name)
        except OSError as e:
            raise VirtualBoxError("Could not open serial pipe '{}': {}".format(pipe_name, e))
        server = AsyncioTelnetServer(reader=self._remote_pipe,
                                     writer=self._remote_pipe,
                                     binary=True,
                                     echo=True)
        try:
            self._telnet_server = yield from asyncio.start_server(server.run, self._manager.port_manager.console_host, self.console)
        except OSError as e:
            self.project.emit("log.warning", {"message": "Could not start Telnet server on socket {}:{}: {}".format(self._manager.port_manager.console_host, self.console, e)})
>>>>>>> e4a6db8e

    @asyncio.coroutine
    def _stop_remote_console(self):
        """
        Stops remote console support for this VM.
        """
        if self._telnet_server:
            self._telnet_server.close()
            yield from self._telnet_server.wait_closed()
            self._remote_pipe.close()
            self._telnet_server = None

    @BaseNode.console_type.setter
    def console_type(self, new_console_type):
        """
        Sets the console type for this VirtualBox VM.

        :param new_console_type: console type (string)
        """

        if self.is_running() and self.console_type != new_console_type:
            raise VirtualBoxError('"{name}" must be stopped to change the console type to {new_console_type}'.format(name=self._name, new_console_type=new_console_type))

        super(VirtualBoxVM, VirtualBoxVM).console_type.__set__(self, new_console_type)

    @asyncio.coroutine
    def adapter_add_nio_binding(self, adapter_number, nio):
        """
        Adds an adapter NIO binding.

        :param adapter_number: adapter number
        :param nio: NIO instance to add to the slot/port
        """

        try:
            adapter = self._ethernet_adapters[adapter_number]
        except KeyError:
            raise VirtualBoxError("Adapter {adapter_number} doesn't exist on VirtualBox VM '{name}'".format(name=self.name,
                                                                                                            adapter_number=adapter_number))

        # check if trying to connect to a nat, bridged, host-only or any other special adapter
        nic_attachments = yield from self._get_nic_attachements(self._maximum_adapters)
        attachment = nic_attachments[adapter_number]
        if attachment in ("nat", "bridged", "intnet", "hostonly", "natnetwork"):
            if not self._use_any_adapter:
                raise VirtualBoxError("Attachment '{attachment}' is already configured on adapter {adapter_number}. "
                                      "Please remove it or allow VirtualBox VM '{name}' to use any adapter.".format(attachment=attachment,
                                                                                                                    adapter_number=adapter_number,
                                                                                                                    name=self.name))
            elif self.is_running():
                # dynamically configure an UDP tunnel attachment if the VM is already running
                local_nio = self._local_udp_tunnels[adapter_number][0]
                if local_nio and isinstance(local_nio, NIOUDP):
                    yield from self._control_vm("nic{} generic UDPTunnel".format(adapter_number + 1))
                    yield from self._control_vm("nicproperty{} sport={}".format(adapter_number + 1, local_nio.lport))
                    yield from self._control_vm("nicproperty{} dest={}".format(adapter_number + 1, local_nio.rhost))
                    yield from self._control_vm("nicproperty{} dport={}".format(adapter_number + 1, local_nio.rport))
                    yield from self._control_vm("setlinkstate{} on".format(adapter_number + 1))

        if self.is_running():
            try:
                yield from self.add_ubridge_udp_connection("VBOX-{}-{}".format(self._id, adapter_number),
                                                           self._local_udp_tunnels[adapter_number][1],
                                                           nio)
            except KeyError:
                raise VirtualBoxError("Adapter {adapter_number} doesn't exist on VirtualBox VM '{name}'".format(name=self.name,
                                                                                                                adapter_number=adapter_number))
            yield from self._control_vm("setlinkstate{} on".format(adapter_number + 1))

        adapter.add_nio(0, nio)
        log.info("VirtualBox VM '{name}' [{id}]: {nio} added to adapter {adapter_number}".format(name=self.name,
                                                                                                 id=self.id,
                                                                                                 nio=nio,
                                                                                                 adapter_number=adapter_number))

    @asyncio.coroutine
    def adapter_update_nio_binding(self, adapter_number, nio):
        """
        Update a port NIO binding.

        :param adapter_number: adapter number
        :param nio: NIO instance to add to the adapter
        """

        if self.is_running():
            try:
                yield from self.update_ubridge_udp_connection("VBOX-{}-{}".format(self._id, adapter_number),
                                                              self._local_udp_tunnels[adapter_number][1],
                                                              nio)
                if nio.suspend:
                    yield from self._control_vm("setlinkstate{} off".format(adapter_number + 1))
                else:
                    yield from self._control_vm("setlinkstate{} on".format(adapter_number + 1))
            except IndexError:
                raise VirtualBoxError('Adapter {adapter_number} does not exist on VirtualBox VM "{name}"'.format(
                    name=self._name,
                    adapter_number=adapter_number
                ))

    @asyncio.coroutine
    def adapter_remove_nio_binding(self, adapter_number):
        """
        Removes an adapter NIO binding.

        :param adapter_number: adapter number

        :returns: NIO instance
        """

        try:
            adapter = self._ethernet_adapters[adapter_number]
        except KeyError:
            raise VirtualBoxError("Adapter {adapter_number} doesn't exist on VirtualBox VM '{name}'".format(name=self.name,
                                                                                                            adapter_number=adapter_number))

        if self.is_running():
            yield from self._ubridge_send("bridge delete {name}".format(name="VBOX-{}-{}".format(self._id, adapter_number)))
        vm_state = yield from self._get_vm_state()
        if vm_state == "running":
            yield from self._control_vm("setlinkstate{} off".format(adapter_number + 1))

        nio = adapter.get_nio(0)
        if isinstance(nio, NIOUDP):
            self.manager.port_manager.release_udp_port(nio.lport, self._project)
        adapter.remove_nio(0)

        log.info("VirtualBox VM '{name}' [{id}]: {nio} removed from adapter {adapter_number}".format(name=self.name,
                                                                                                     id=self.id,
                                                                                                     nio=nio,
                                                                                                     adapter_number=adapter_number))
        return nio

    def is_running(self):
        """
        :returns: True if the vm is not stopped
        """
        return self.ubridge is not None

    @asyncio.coroutine
    def start_capture(self, adapter_number, output_file):
        """
        Starts a packet capture.

        :param adapter_number: adapter number
        :param output_file: PCAP destination file for the capture
        """

        try:
            adapter = self._ethernet_adapters[adapter_number]
        except KeyError:
            raise VirtualBoxError("Adapter {adapter_number} doesn't exist on VirtualBox VM '{name}'".format(name=self.name,
                                                                                                            adapter_number=adapter_number))

        nio = adapter.get_nio(0)

        if not nio:
            raise VirtualBoxError("Adapter {} is not connected".format(adapter_number))

        if nio.capturing:
            raise VirtualBoxError("Packet capture is already activated on adapter {adapter_number}".format(adapter_number=adapter_number))

        nio.startPacketCapture(output_file)

        if self.ubridge:
            yield from self._ubridge_send('bridge start_capture {name} "{output_file}"'.format(name="VBOX-{}-{}".format(self._id, adapter_number),
                                                                                               output_file=output_file))

        log.info("VirtualBox VM '{name}' [{id}]: starting packet capture on adapter {adapter_number}".format(name=self.name,
                                                                                                             id=self.id,
                                                                                                             adapter_number=adapter_number))

    def stop_capture(self, adapter_number):
        """
        Stops a packet capture.

        :param adapter_number: adapter number
        """

        try:
            adapter = self._ethernet_adapters[adapter_number]
        except KeyError:
            raise VirtualBoxError("Adapter {adapter_number} doesn't exist on VirtualBox VM '{name}'".format(name=self.name,
                                                                                                            adapter_number=adapter_number))

        nio = adapter.get_nio(0)

        if not nio:
            raise VirtualBoxError("Adapter {} is not connected".format(adapter_number))

        nio.stopPacketCapture()

        if self.ubridge:
            yield from self._ubridge_send('bridge stop_capture {name}'.format(name="VBOX-{}-{}".format(self._id, adapter_number)))

        log.info("VirtualBox VM '{name}' [{id}]: stopping packet capture on adapter {adapter_number}".format(name=self.name,
                                                                                                             id=self.id,
                                                                                                             adapter_number=adapter_number))<|MERGE_RESOLUTION|>--- conflicted
+++ resolved
@@ -951,9 +951,12 @@
         Starts remote console support for this VM.
         """
 
-<<<<<<< HEAD
         if self.console and self.console_type == "telnet":
-            self._remote_pipe = yield from asyncio_open_serial(self._get_pipe_name())
+            pipe_name = self._get_pipe_name()
+            try:
+                self._remote_pipe = yield from asyncio_open_serial(pipe_name)
+            except OSError as e:
+                raise VirtualBoxError("Could not open serial pipe '{}': {}".format(pipe_name, e))
             server = AsyncioTelnetServer(reader=self._remote_pipe,
                                          writer=self._remote_pipe,
                                          binary=True,
@@ -962,21 +965,6 @@
                 self._telnet_server = yield from asyncio.start_server(server.run, self._manager.port_manager.console_host, self.console)
             except OSError as e:
                 self.project.emit("log.warning", {"message": "Could not start Telnet server on socket {}:{}: {}".format(self._manager.port_manager.console_host, self.console, e)})
-=======
-        pipe_name = self._get_pipe_name()
-        try:
-            self._remote_pipe = yield from asyncio_open_serial(pipe_name)
-        except OSError as e:
-            raise VirtualBoxError("Could not open serial pipe '{}': {}".format(pipe_name, e))
-        server = AsyncioTelnetServer(reader=self._remote_pipe,
-                                     writer=self._remote_pipe,
-                                     binary=True,
-                                     echo=True)
-        try:
-            self._telnet_server = yield from asyncio.start_server(server.run, self._manager.port_manager.console_host, self.console)
-        except OSError as e:
-            self.project.emit("log.warning", {"message": "Could not start Telnet server on socket {}:{}: {}".format(self._manager.port_manager.console_host, self.console, e)})
->>>>>>> e4a6db8e
 
     @asyncio.coroutine
     def _stop_remote_console(self):
