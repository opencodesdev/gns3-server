{
    "name": "Juniper vMX vFP",
    "category": "router",
    "description": "The vMX is a full-featured, carrier-grade virtual MX Series 3D Universal Edge Router that extends 15+ years of Juniper Networks edge routing expertise to the virtual realm. This appliance is for the Virtual Forwarding Plane (vFP) VM and is meant to be paired with the Virtual Control Plane (vCP) VM.",
    "vendor_name": "Juniper",
    "vendor_url": "https://www.juniper.net/us/en/",
    "documentation_url": "http://www.juniper.net/techpubs/",
    "product_name": "Juniper vMX vFP",
    "product_url": "http://www.juniper.net/us/en/products-services/routing/mx-series/vmx/",
    "registry_version": 3,
    "status": "experimental",
    "maintainer": "none",
    "maintainer_email": "developers@gns3.net",
    "symbol": "juniper-vmx.svg",
    "usage": "Initial username is root, password is root.\n",
    "first_port_name": "Eth0",
    "port_name_format": "Eth{port1}",
    "qemu": {
        "adapter_type": "virtio-net-pci",
        "adapters": 12,
        "ram": 4096,
        "arch": "x86_64",
        "console_type": "telnet",
        "kvm": "require",
        "options": "-nographic -enable-kvm -smp cpus=3"
    },
    "images": [
        {
<<<<<<< HEAD
            "filename": "vfpc_18.4R1.8-disk1.vmdk",
            "version": "18.4R1.8-ESXi",
            "md5sum": "d3c3002be95b7835607a3a1ce5fb241e",
            "filesize": 133520384,
            "download_url": "http://www.juniper.net/us/en/products-services/routing/mx-series/vmx/"
        }, 
        {
            "filename": "vFPC-20181130.img",
            "version": "18.4R1.8-KVM",
            "md5sum": "08451e026235084aa2e6b4fccadf7227",
=======
            "filename": "vFPC-20171213.img",
            "version": "17.4R1.16-KVM",
            "md5sum": "848a6256da7296e8fede368a258c68e4",
>>>>>>> a86f881d
            "filesize": 2313158656,
            "download_url": "http://www.juniper.net/us/en/products-services/routing/mx-series/vmx/"
        },
        {
<<<<<<< HEAD
            "filename": "vfpc_17.4R1.16-disk1.vmdk",
            "version": "17.4R1.16-ESXi",
            "md5sum": "6292a758821ac823c3a6b6d2f7cc599a",
            "filesize": 108361216,
            "download_url": "http://www.juniper.net/us/en/products-services/routing/mx-series/vmx/"
        }, 
        {
            "filename": "vFPC-20171213.img",
            "version": "17.4R1.16-KVM",
            "md5sum": "848a6256da7296e8fede368a258c68e4",
=======
            "filename": "vFPC-20180126.img",
            "version": "17.3R2.10-KVM",
            "md5sum": "02d6b719053485c52a511fe6f5a598e3",
>>>>>>> a86f881d
            "filesize": 2313158656,
            "download_url": "http://www.juniper.net/us/en/products-services/routing/mx-series/vmx/"
        },
        {
            "filename": "vfpc_17.1R1.8-disk1.vmdk",
            "version": "17.1R1.8-ESXi",
            "md5sum": "169dd487b8547d58b12b2918a5667360",
            "filesize": 102820352,
            "download_url": "http://www.juniper.net/us/en/products-services/routing/mx-series/vmx/"
        },
        {
            "filename": "vFPC-20170216.img",
            "version": "17.1R1.8-KVM",
            "md5sum": "e838b8dd116a8b388d8dfd99575e7e98",
            "filesize": 2313158656,
            "download_url": "http://www.juniper.net/us/en/products-services/routing/mx-series/vmx/"
        },
        {
            "filename": "vfpc_16.2R1.6-disk1.vmdk",
            "version": "16.2R1.6-ESXi",
            "md5sum": "abb15d485cd195b9a693a2f3f091564a",
            "filesize": 102430208,
            "download_url": "http://www.juniper.net/us/en/products-services/routing/mx-series/vmx/"
        },
        {
            "filename": "vFPC-20161025.img",
            "version": "16.2R1.6-KVM",
            "md5sum": "3105a5af7d859fc24b686e71113413a9",
            "filesize": 2313158656,
            "download_url": "http://www.juniper.net/us/en/products-services/routing/mx-series/vmx/"
        },
        {
            "filename": "vfpc_16.1R4.7-disk1.vmdk",
            "version": "16.1R4.7-ESXi",
            "md5sum": "c381a23038dc5d4f939b7b5c3d074ce2",
            "filesize": 102431232,
            "download_url": "http://www.juniper.net/us/en/products-services/routing/mx-series/vmx/"
        },
        {
            "filename": "vFPC-20170211.img",
            "version": "16.1R4.7-KVM",
            "md5sum": "cdec45ecca1cd9bfefe318b066bd500b",
            "filesize": 2313158656,
            "download_url": "http://www.juniper.net/us/en/products-services/routing/mx-series/vmx/"
        },
        {
            "filename": "vfpc_16.1R3.10-disk1.vmdk",
            "version": "16.1R3.10-ESXi",
            "md5sum": "03b9d23c0223d8078fa3830c23fcf144",
            "filesize": 102437376,
            "download_url": "http://www.juniper.net/us/en/products-services/routing/mx-series/vmx/"
        },
        {
            "filename": "vFPC-20161019.img",
            "version": "16.1R3.10-KVM",
            "md5sum": "0fbba19da959c3e76b438128b28726f7",
            "filesize": 2313158656,
            "download_url": "http://www.juniper.net/us/en/products-services/routing/mx-series/vmx/"
        },
        {
            "filename": "vfpc_16.1R2.11-disk1.vmdk",
            "version": "16.1R2.11-ESXi",
            "md5sum": "1a90e5dc0c02c8336b9084cbdf17f635",
            "filesize": 102431232,
            "download_url": "http://www.juniper.net/us/en/products-services/routing/mx-series/vmx/"
        },
        {
            "filename": "vFPC-20160902.img",
            "version": "16.1R2.11-KVM",
            "md5sum": "09ee97c6c18b392b1b72f5e3e4743c2d",
            "filesize": 2313158656,
            "download_url": "http://www.juniper.net/us/en/products-services/routing/mx-series/vmx/"
        },
        {
            "filename": "vfpc_16.1R1.7-disk1.vmdk",
            "version": "16.1R1.7-ESXi",
            "md5sum": "8475d8b065768f585659a49c50f1d7e1",
            "filesize": 63884800,
            "download_url": "http://www.juniper.net/us/en/products-services/routing/mx-series/vmx/"
        },
        {
            "filename": "vFPC-20160617.img",
            "version": "16.1R1.7-KVM",
            "md5sum": "5ccf252002184a21413cad23fd239c3f",
            "filesize": 2313158656,
            "download_url": "http://www.juniper.net/us/en/products-services/routing/mx-series/vmx/"
        },
        {
            "filename": "vFPC-15.1F6.9.img",
            "version": "15.1F6.9-KVM",
            "md5sum": "7328501fdfa9b160955bc136664f1e86",
            "filesize": 2313158656,
            "download_url": "http://www.juniper.net/us/en/products-services/routing/mx-series/vmx/"
        },
        {
            "filename": "vFPC-20151203.img",
            "version": "15.1F4.15",
            "md5sum": "b3faa91b4d20836a9a6dd6bad2629dd1",
            "filesize": 2313158656,
            "download_url": "http://www.juniper.net/us/en/products-services/routing/mx-series/vmx/"
        }
    ],

    "versions": [
        {
<<<<<<< HEAD
            "name": "18.4R1.8-ESXi",
            "images": {
                "hda_disk_image": "vfpc_18.4R1.8-disk1.vmdk"
            }
        },
        {
            "name": "18.4R1.8-KVM",
            "images": {
                "hda_disk_image": "vFPC-20181130.img"
            }
        },
        {
            "name": "17.4R1.16-ESXi",
            "images": {
                "hda_disk_image": "vfpc_17.4R1.16-disk1.vmdk"
            }
        },
        {
            "name": "17.4R1.16-KVM",
            "images": {
                "hda_disk_image": "vFPC-20171213.img"
=======
            "name": "17.4R1.16-KVM",
            "images": {
                "hda_disk_image": "vFPC-20171213.img"
            }
        },
        {
            "name": "17.3R2.10-KVM",
            "images": {
                "hda_disk_image": "vFPC-20180126.img"
>>>>>>> a86f881d
            }
        },
        {
            "name": "17.1R1.8-ESXi",
            "images": {
                "hda_disk_image": "vfpc_17.1R1.8-disk1.vmdk"
            }
        },
        {
            "name": "17.1R1.8-KVM",
            "images": {
                "hda_disk_image": "vFPC-20170216.img"
            }
        },
        {
            "name": "16.2R1.6-ESXi",
            "images": {
                "hda_disk_image": "vfpc_16.2R1.6-disk1.vmdk"
            }
        },
        {
            "name": "16.2R1.6-KVM",
            "images": {
                "hda_disk_image": "vFPC-20161025.img"
            }
        },
        {
            "name": "16.1R4.7-ESXi",
            "images": {
                "hda_disk_image": "vfpc_16.1R4.7-disk1.vmdk"
            }
        },
        {
            "name": "16.1R4.7-KVM",
            "images": {
                "hda_disk_image": "vFPC-20170211.img"
            }
        },
        {
            "name": "16.1R3.10-ESXi",
            "images": {
                "hda_disk_image": "vfpc_16.1R3.10-disk1.vmdk"
            }
        },
        {
            "name": "16.1R3.10-KVM",
            "images": {
                "hda_disk_image": "vFPC-20161019.img"
            }
        },
        {
            "name": "16.1R2.11-ESXi",
            "images": {
                "hda_disk_image": "vfpc_16.1R2.11-disk1.vmdk"
            }
        },
        {
            "name": "16.1R2.11-KVM",
            "images": {
                "hda_disk_image": "vFPC-20160902.img"
            }
        },
        {
            "name": "16.1R1.7-ESXi",
            "images": {
                "hda_disk_image": "vfpc_16.1R1.7-disk1.vmdk"
            }
        },
        {
            "name": "16.1R1.7-KVM",
            "images": {
                "hda_disk_image": "vFPC-20160617.img"
            }
        },
        {
            "name": "15.1F6.9-KVM",
            "images": {
                "hda_disk_image": "vFPC-15.1F6.9.img"
            }
        },
        {
            "name": "15.1F4.15",
            "images": {
                "hda_disk_image": "vFPC-20151203.img"
            }
        }

    ]
}<|MERGE_RESOLUTION|>--- conflicted
+++ resolved
@@ -26,42 +26,16 @@
     },
     "images": [
         {
-<<<<<<< HEAD
-            "filename": "vfpc_18.4R1.8-disk1.vmdk",
-            "version": "18.4R1.8-ESXi",
-            "md5sum": "d3c3002be95b7835607a3a1ce5fb241e",
-            "filesize": 133520384,
-            "download_url": "http://www.juniper.net/us/en/products-services/routing/mx-series/vmx/"
-        }, 
-        {
-            "filename": "vFPC-20181130.img",
-            "version": "18.4R1.8-KVM",
-            "md5sum": "08451e026235084aa2e6b4fccadf7227",
-=======
             "filename": "vFPC-20171213.img",
             "version": "17.4R1.16-KVM",
             "md5sum": "848a6256da7296e8fede368a258c68e4",
->>>>>>> a86f881d
-            "filesize": 2313158656,
-            "download_url": "http://www.juniper.net/us/en/products-services/routing/mx-series/vmx/"
-        },
-        {
-<<<<<<< HEAD
-            "filename": "vfpc_17.4R1.16-disk1.vmdk",
-            "version": "17.4R1.16-ESXi",
-            "md5sum": "6292a758821ac823c3a6b6d2f7cc599a",
-            "filesize": 108361216,
-            "download_url": "http://www.juniper.net/us/en/products-services/routing/mx-series/vmx/"
-        }, 
-        {
-            "filename": "vFPC-20171213.img",
-            "version": "17.4R1.16-KVM",
-            "md5sum": "848a6256da7296e8fede368a258c68e4",
-=======
+            "filesize": 2313158656,
+            "download_url": "http://www.juniper.net/us/en/products-services/routing/mx-series/vmx/"
+        },
+        {
             "filename": "vFPC-20180126.img",
             "version": "17.3R2.10-KVM",
             "md5sum": "02d6b719053485c52a511fe6f5a598e3",
->>>>>>> a86f881d
             "filesize": 2313158656,
             "download_url": "http://www.juniper.net/us/en/products-services/routing/mx-series/vmx/"
         },
@@ -167,39 +141,15 @@
 
     "versions": [
         {
-<<<<<<< HEAD
-            "name": "18.4R1.8-ESXi",
-            "images": {
-                "hda_disk_image": "vfpc_18.4R1.8-disk1.vmdk"
-            }
-        },
-        {
-            "name": "18.4R1.8-KVM",
-            "images": {
-                "hda_disk_image": "vFPC-20181130.img"
-            }
-        },
-        {
-            "name": "17.4R1.16-ESXi",
-            "images": {
-                "hda_disk_image": "vfpc_17.4R1.16-disk1.vmdk"
-            }
-        },
-        {
             "name": "17.4R1.16-KVM",
             "images": {
                 "hda_disk_image": "vFPC-20171213.img"
-=======
-            "name": "17.4R1.16-KVM",
-            "images": {
-                "hda_disk_image": "vFPC-20171213.img"
             }
         },
         {
             "name": "17.3R2.10-KVM",
             "images": {
                 "hda_disk_image": "vFPC-20180126.img"
->>>>>>> a86f881d
             }
         },
         {
